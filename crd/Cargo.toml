--- conflicted
+++ resolved
@@ -6,11 +6,8 @@
 
 [dependencies]
 stackable-operator = { git = "https://github.com/stackabletech/operator-rs.git", branch="main" }
-<<<<<<< HEAD
+stackable-zookeeper-crd = { git = "https://github.com/stackabletech/zookeeper-operator.git", branch = "main"}
 stackable-opa-crd = { path = "../../opa-operator/crd" }
-=======
-stackable-zookeeper-crd = { git = "https://github.com/stackabletech/zookeeper-operator.git", branch = "main"}
->>>>>>> c4389b42
 
 k8s-openapi = { version = "0.11", default-features = false, features = ["v1_20"]  }
 kube = { version = "0.52", default-features = false, features = ["jsonpatch", "derive"] }
