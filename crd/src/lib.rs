use k8s_openapi::apimachinery::pkg::apis::meta::v1::LabelSelector;
use kube::CustomResource;
use schemars::JsonSchema;
use serde::{Deserialize, Serialize};
use stackable_opa_crd::util::OpaReference;
use stackable_operator::label_selector::schema;
use stackable_operator::Crd;
use stackable_zookeeper_crd::util::ZookeeperReference;
use std::collections::HashMap;
use std::fmt;
use std::fmt::{Display, Formatter};

#[derive(Clone, CustomResource, Debug, Deserialize, JsonSchema, Serialize)]
#[kube(
    group = "kafka.stackable.tech",
    version = "v1",
    kind = "KafkaCluster",
    shortname = "kafka",
    namespaced
)]
#[kube(status = "KafkaClusterStatus")]
#[serde(rename_all = "camelCase")]
pub struct KafkaClusterSpec {
    pub version: KafkaVersion,
    pub brokers: NodeGroup<KafkaConfig>,
<<<<<<< HEAD
    pub zoo_keeper_reference: NamespaceName,
    pub opa_reference: Option<OpaReference>,
=======
    pub zookeeper_reference: ZookeeperReference,
>>>>>>> c4389b42
}

impl Crd for KafkaCluster {
    const RESOURCE_NAME: &'static str = "kafkaclusters.kafka.stackable.tech";
    const CRD_DEFINITION: &'static str = include_str!("../kafkaclusters.crd.yaml");
}

#[derive(Clone, Debug, Deserialize, JsonSchema, Serialize)]
pub struct KafkaVersion {
    kafka_version: String,
    scala_version: Option<String>,
}

impl KafkaVersion {
    pub const DEFAULT_SCALA_VERSION: &'static str = "2.13";

    pub fn kafka_version(&self) -> &str {
        &self.kafka_version
    }

    pub fn scala_version(&self) -> &str {
        &self
            .scala_version
            .as_deref()
            .unwrap_or(Self::DEFAULT_SCALA_VERSION)
    }

    pub fn fully_qualified_version(&self) -> String {
        format!("{}-{}", self.scala_version(), self.kafka_version())
    }
}

impl Display for KafkaVersion {
    fn fmt(&self, f: &mut Formatter<'_>) -> fmt::Result {
        write!(f, "{}", self.fully_qualified_version())
    }
}

#[derive(Clone, Debug, Default, Deserialize, JsonSchema, Serialize)]
pub struct KafkaClusterStatus {}

#[derive(Clone, Debug, Deserialize, JsonSchema, PartialEq, Serialize)]
#[serde(rename_all = "camelCase")]
pub struct NodeGroup<T> {
    pub selectors: HashMap<String, SelectorAndConfig<T>>,
    pub config: Option<T>,
}

#[derive(Clone, Debug, Deserialize, JsonSchema, PartialEq, Serialize)]
#[serde(rename_all = "camelCase")]
pub struct SelectorAndConfig<T> {
    pub instances: u16,
    pub instances_per_node: u8,
    pub config: Option<T>,
    #[schemars(schema_with = "schema")]
    pub selector: Option<LabelSelector>,
}

#[derive(Clone, Debug, Deserialize, Eq, JsonSchema, PartialEq, Serialize)]
#[serde(rename_all = "camelCase")]
pub struct KafkaConfig {}

#[cfg(test)]
mod tests {
    use super::*;
    use rstest::rstest;

    #[rstest]
    #[case::no_scala_version(
        "
        kafka_version: 2.6.0
      ",
        "2.13-2.6.0"
    )]
    #[case::with_scala_version(
        "
        kafka_version: 2.8.0
        scala_version: 2.12
      ",
        "2.12-2.8.0"
    )]
    fn test_version(#[case] input: &str, #[case] expected_output: &str) {
        let version: KafkaVersion = serde_yaml::from_str(&input)
            .expect("deserializing a known-good value should not fail!");
        assert_eq!(version.fully_qualified_version(), expected_output);
    }
}<|MERGE_RESOLUTION|>--- conflicted
+++ resolved
@@ -23,12 +23,8 @@
 pub struct KafkaClusterSpec {
     pub version: KafkaVersion,
     pub brokers: NodeGroup<KafkaConfig>,
-<<<<<<< HEAD
-    pub zoo_keeper_reference: NamespaceName,
+    pub zookeeper_reference: ZookeeperReference,
     pub opa_reference: Option<OpaReference>,
-=======
-    pub zookeeper_reference: ZookeeperReference,
->>>>>>> c4389b42
 }
 
 impl Crd for KafkaCluster {
