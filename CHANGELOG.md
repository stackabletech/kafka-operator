# Changelog

All notable changes to this project will be documented in this file.

## [Unreleased]

### Added

- Enabled logging and log aggregation ([#547]).
- Deploy default and support custom affinities ([#557]).
<<<<<<< HEAD
- Openshift compatibility ([#572]).
=======
- Extend cluster resources for status and cluster operation (paused, stopped) ([#574]).
>>>>>>> 55e9bc81

### Changed

- `operator-rs` `0.30.1` -> `0.39.0` ([#545], [#574]).
- Bumped stackable versions to "23.4.0-rc1" ([#545]).
- Bumped kafka stackable versions to "23.4.0-rc2" ([#547]).
- Updated landing page and restructured usage guide ([#573]).

[#545]: https://github.com/stackabletech/kafka-operator/pull/545
[#547]: https://github.com/stackabletech/kafka-operator/pull/547
[#557]: https://github.com/stackabletech/kafka-operator/pull/557
[#572]: https://github.com/stackabletech/kafka-operator/pull/572
[#573]: https://github.com/stackabletech/kafka-operator/pull/573
[#574]: https://github.com/stackabletech/kafka-operator/pull/574

## [23.1.0] - 2023-01-23

### Changed

- Fixed the RoleGroup `selector`. It was not used before. ([#530])
- Updated stackable image versions ([#513]).
- operator-rs: 0.26.0 -> 0.30.1 ([#519], [#530]).
- Don't run init container as root and avoid chmod and chowning ([#524]).
- [BREAKING] Use Product image selection instead of version. `spec.version` has been replaced by `spec.image` ([#482]).
- [BREAKING]: Removed tools image for init and get-svc container and replaced with Kafka product image. This means the latest stackable version has to be used in the product image selection ([#527])
- [BREAKING] Consolidated top-level configuration. Split up TLS encryption and authentication. Moved all top-level fields except `spec.image` below `spec.clusterConfig` ([#532]).

[#530]: https://github.com/stackabletech/kafka-operator/pull/530
[#482]: https://github.com/stackabletech/kafka-operator/pull/482
[#513]: https://github.com/stackabletech/kafka-operator/pull/513
[#519]: https://github.com/stackabletech/kafka-operator/pull/519
[#524]: https://github.com/stackabletech/kafka-operator/pull/524
[#527]: https://github.com/stackabletech/kafka-operator/pull/527
[#532]: https://github.com/stackabletech/kafka-operator/pull/532

## [0.8.0] - 2022-11-07

### Added

- Added default resource requests (memory and cpu) for Kafka pods ([#485]).
- Support for Kafka 3.3.1 ([#492]).
- Orphaned resources are deleted ([#495]).

### Changed

- Role and rolegroup configurations are merged correctly ([#499]).
- operator-rs: 0.22.0 -> 0.26.0 ([#495], [#499]).

[#485]: https://github.com/stackabletech/kafka-operator/pull/485
[#492]: https://github.com/stackabletech/kafka-operator/pull/492
[#495]: https://github.com/stackabletech/kafka-operator/pull/495
[#499]: https://github.com/stackabletech/kafka-operator/pull/499

### Changed

- Change port names from `http`/`https` to `kafka`/`kafka-tls` ([#472]).

[#472]: https://github.com/stackabletech/kafka-operator/pull/472

## [0.7.0] - 2022-09-06

### Added

- BREAKING: TLS encryption and authentication support for internal and client communications. This is breaking for clients because the cluster is secured per default, which results in a client port change ([#442]).

### Changed

- operator-rs: 0.21.1 -> 0.22.0 ([#430]).
- Include chart name when installing with a custom release name ([#429], [#431]).
- Kafka init container now uses Stackable tools rather than Bitnami kubectl ([#434]).

[#429]: https://github.com/stackabletech/kafka-operator/pull/429
[#430]: https://github.com/stackabletech/kafka-operator/pull/430
[#431]: https://github.com/stackabletech/kafka-operator/pull/431
[#434]: https://github.com/stackabletech/kafka-operator/pull/434
[#442]: https://github.com/stackabletech/kafka-operator/pull/442

## [0.6.0] - 2022-06-30

### Added

- Reconciliation errors are now reported as Kubernetes events ([#346]).
- Support for Kafka 3.1.0 ([#347]).
- Use cli argument `watch-namespace` / env var `WATCH_NAMESPACE` to specify
  a single namespace to watch ([#351]).
- Optional CRD field `log4j` to adapt the `log4j.properties` ([#364]).
- PVCs for data storage, cpu and memory limits are now configurable ([#405]).
- Moved tests from integration tests repo to operator repo ([#409]).

### Changed

- `operator-rs` `0.10.0` → `0.21.1` ([#346], [#351], [#385], [#405]).
- `--kafka-broker-clusterrole` is now only accepted for the `run` subcommand ([#349]).
- BREAKING: Adapted the `opa` field in the crd to `opaConfigMapName` and fixed `authorizer.class.name` to `org.openpolicyagent.kafka.OpaAuthorizer` and `opa.authorizer.metrics.enabled` to `true`. Other settings can be changed via `configOverrides` ([#364]).
- BREAKING: `opaConfigMapName` in CRD adapted to `opa` using the `OpaConfig` from operator-rs ([#385]).
- BREAKING: Specifying the product version has been changed to adhere to [ADR018](https://docs.stackable.tech/home/contributor/adr/ADR018-product_image_versioning.html) instead of just specifying the product version you will now have to add the Stackable image version as well, so version: 3.1.0 becomes (for example) version: 3.1.0-stackable0 ([#409])

[#346]: https://github.com/stackabletech/kafka-operator/pull/346
[#347]: https://github.com/stackabletech/kafka-operator/pull/347
[#349]: https://github.com/stackabletech/kafka-operator/pull/349
[#351]: https://github.com/stackabletech/kafka-operator/pull/351
[#364]: https://github.com/stackabletech/kafka-operator/pull/364
[#385]: https://github.com/stackabletech/kafka-operator/pull/385
[#405]: https://github.com/stackabletech/kafka-operator/pull/405
[#409]: https://github.com/stackabletech/kafka-operator/pull/409

## [0.5.0] - 2022-02-14

### Changed

- Complete rework ([#256]).

[#256]: https://github.com/stackabletech/kafka-operator/pull/256

## [0.4.0] - 2021-12-06

- `operator-rs` `0.3.0` → `0.4.0` ([#214]).
- `stackable-opa-crd` `0.4.1` → `0.5.0` ([#214]).
- `stackable-zookeeper-crd` `0.4.1` → `0.5.0` ([#214]).
- Adapted pod image and container command to docker image ([#214]).
- Adapted documentation to represent new workflow with docker images ([#214]).

[#214]: https://github.com/stackabletech/kafka-operator/pull/214

## [0.3.0] - 2021-10-27

### Added

- Added versioning code from operator-rs for up and downgrades ([#167]).
- Added `ProductVersion` to status ([#167]).
- Added `Condition` to status ([#167]).
- Use sticky scheduler ([#181])
- Added support for Start, Stop Restart commands ([#194]).

### Changed

- `operator-rs` `0.2.2` → `0.3.0` ([#207]).
- `stackable-zookeeper-crd`: `0.2.0` → `0.4.1` ([#207]).
- `stackable-opa-crd`: `0.2.0` → `0.4.1` ([#207]).
- `kube-rs`: `0.58` → `0.60` ([#167]).
- `k8s-openapi` `0.12` → `0.13` and features: `v1_21` → `v1_22` ([#167]).
- `stackable-zookeeper-crd::util` to `stackable-zookeeper-crd::discovery` ([#194]).
- Moved CRD availability check to operator-binary ([#194]).

### Removed

- `kube-runtime` dependency ([#167]).

[#207]: https://github.com/stackabletech/kafka-operator/pull/207
[#167]: https://github.com/stackabletech/kafka-operator/pull/167
[#181]: https://github.com/stackabletech/kafka-operator/pull/181
[#194]: https://github.com/stackabletech/kafka-operator/pull/194

## [0.2.1] - 2021-09-14

- Fixed Dockerfile to use the correct binary ([#167])

[#167]: https://github.com/stackabletech/kafka-operator/pull/167

## [0.2.0] - 2021.09.10

### Changed

- **Breaking:** Repository structure was changed and the -server crate renamed to -binary. As part of this change the -server suffix was removed from both the package name for os packages and the name of the executable ([#157]).

[#157]: https://github.com/stackabletech/kafka-operator/pull/157

## [0.1.0] - 2021.09.07

### Added

- Initial release<|MERGE_RESOLUTION|>--- conflicted
+++ resolved
@@ -8,11 +8,8 @@
 
 - Enabled logging and log aggregation ([#547]).
 - Deploy default and support custom affinities ([#557]).
-<<<<<<< HEAD
 - Openshift compatibility ([#572]).
-=======
 - Extend cluster resources for status and cluster operation (paused, stopped) ([#574]).
->>>>>>> 55e9bc81
 
 ### Changed
 
