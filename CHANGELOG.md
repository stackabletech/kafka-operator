--- conflicted
+++ resolved
@@ -6,11 +6,6 @@
 
 ### Added
 
-<<<<<<< HEAD
-- Support for Kafka 3.3.1 ([#xxx])
-
-[#xxx]: https://github.com/stackabletech/kafka-operator/pull/xxx
-=======
 - Added default resource requests (memory and cpu) for Kafka pods. ([#485])
 
 [#485]: https://github.com/stackabletech/kafka-operator/pull/485
@@ -20,7 +15,6 @@
 - Change port names from `http`/`https` to `kafka`/`kafka-tls` ([#472]).
 
 [#472]: https://github.com/stackabletech/kafka-operator/pull/472
->>>>>>> 248f2a67
 
 ## [0.7.0] - 2022-09-06
 
