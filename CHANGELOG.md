--- conflicted
+++ resolved
@@ -9,18 +9,15 @@
 - Helm: Allow Pod `priorityClassName` to be configured ([#890]).
 - Add experimental support for Kafka KRaft mode ([#889]).
 - Add experimental support for Kafka `4.1.0` ([#889]).
-<<<<<<< HEAD
+- Add `prometheus.io/path|port|scheme` annotations to metrics service ([#897]).
+- Add `client.properties` to the Kafka configuration config map ([#898]).
+
+  Use this file together with the Kafka client shell scripts and preconfigured TLS settings.
+  Unfortunately, when Kerberos is enabled this file is incomplete and must be edited first before it can be used.
 - Add end-of-support checker ([#895]).
   - `EOS_CHECK_MODE` (`--eos-check-mode`) to set the EoS check mode. Currently, only "offline" is supported.
   - `EOS_INTERVAL` (`--eos-interval`) to set the interval in which the operator checks if it is EoS.
   - `EOS_DISABLED` (`--eos-disabled`) to disable the EoS checker completely.
-=======
-- Add `prometheus.io/path|port|scheme` annotations to metrics service ([#897]).
-- Add `client.properties` to the Kafka configuration config map ([#898]).
-
-  Use this file together with the Kafka client shell scripts and preconfigured TLS settings.
-  Unfortunately, when Kerberos is enabled this file is incomplete and must be edited first before it can be used.
->>>>>>> 100e67fb
 
 ### Changed
 
@@ -39,13 +36,10 @@
 [#889]: https://github.com/stackabletech/kafka-operator/pull/889
 [#890]: https://github.com/stackabletech/kafka-operator/pull/890
 [#892]: https://github.com/stackabletech/kafka-operator/pull/892
-<<<<<<< HEAD
 [#895]: https://github.com/stackabletech/kafka-operator/pull/895
-=======
 [#897]: https://github.com/stackabletech/kafka-operator/pull/897
 [#898]: https://github.com/stackabletech/kafka-operator/pull/898
 [#900]: https://github.com/stackabletech/kafka-operator/pull/900
->>>>>>> 100e67fb
 
 ## [25.7.0] - 2025-07-23
 
