--- conflicted
+++ resolved
@@ -6,16 +6,7 @@
 //! This is required due to overlaps between TLS encryption and e.g. mTLS authentication or Kerberos
 use std::collections::BTreeMap;
 
-<<<<<<< HEAD
-use crate::{
-    authentication, authentication::ResolvedAuthenticationClasses, listener, tls, KafkaCluster,
-    SERVER_PROPERTIES_FILE, STACKABLE_CONFIG_DIR,
-};
-
-use crate::listener::KafkaListenerConfig;
-=======
 use indoc::formatdoc;
->>>>>>> 79e8c6b1
 use snafu::{ResultExt, Snafu};
 use stackable_operator::{
     builder::pod::{
@@ -36,7 +27,7 @@
 use crate::{
     authentication::{self, ResolvedAuthenticationClasses},
     listener::{self, KafkaListenerConfig},
-    tls, KafkaCluster, SERVER_PROPERTIES_FILE, STACKABLE_CONFIG_DIR, STACKABLE_TMP_DIR,
+    tls, KafkaCluster, SERVER_PROPERTIES_FILE, STACKABLE_CONFIG_DIR,
 };
 
 #[derive(Snafu, Debug)]
@@ -217,53 +208,6 @@
         }
     }
 
-<<<<<<< HEAD
-    /// Returns required (init) container commands to generate keystores and truststores
-    /// depending on the tls and authentication settings.
-    pub fn prepare_container_command_args(&self) -> Vec<String> {
-        let mut args = vec![];
-
-        if self.tls_client_authentication_class().is_some() {
-            args.extend(Self::create_key_and_trust_store(
-                Self::STACKABLE_TLS_SERVER_MOUNT_DIR,
-                Self::STACKABLE_TLS_SERVER_DIR,
-                "stackable-tls-client-auth-ca-cert",
-                Self::SSL_STORE_PASSWORD,
-            ));
-        } else if self.tls_server_secret_class().is_some() {
-            // Copy system truststore to stackable truststore
-            args.push(format!("keytool -importkeystore -srckeystore {system_trust_store_dir} -srcstoretype jks -srcstorepass {ssl_store_password} -destkeystore {stackable_tls_server_dir}/truststore.p12 -deststoretype pkcs12 -deststorepass {ssl_store_password} -noprompt",
-                system_trust_store_dir = Self::SYSTEM_TRUST_STORE_DIR,
-                ssl_store_password = Self::SSL_STORE_PASSWORD,
-                stackable_tls_server_dir = Self::STACKABLE_TLS_SERVER_DIR,
-            ));
-            args.extend(Self::create_key_and_trust_store(
-                Self::STACKABLE_TLS_SERVER_MOUNT_DIR,
-                Self::STACKABLE_TLS_SERVER_DIR,
-                "stackable-tls-server-ca-cert",
-                Self::SSL_STORE_PASSWORD,
-            ));
-        }
-
-        if self.tls_internal_secret_class().is_some() {
-            args.extend(Self::create_key_and_trust_store(
-                Self::STACKABLE_TLS_INTERNAL_MOUNT_DIR,
-                Self::STACKABLE_TLS_INTERNAL_DIR,
-                "stackable-tls-internal-ca-cert",
-                Self::SSL_STORE_PASSWORD,
-            ));
-        }
-
-        args
-=======
-    /// Returns SVC container command to retrieve the node port service port.
-    pub fn svc_container_commands(&self) -> String {
-        let port_name = self.client_port_name();
-        // Extract the nodeport from the nodeport service
-        format!("kubectl get service \"$POD_NAME\" -o jsonpath='{{.spec.ports[?(@.name==\"{port_name}\")].nodePort}}' | tee {STACKABLE_TMP_DIR}/{port_name}_nodeport")
->>>>>>> 79e8c6b1
-    }
-
     /// Returns the commands for the kcat readiness probe.
     pub fn kcat_prober_container_commands(&self) -> Vec<String> {
         let mut args = vec!["/stackable/kcat".to_string()];
