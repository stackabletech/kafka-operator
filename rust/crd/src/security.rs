--- conflicted
+++ resolved
@@ -275,61 +275,29 @@
         // add tls (server or client authentication volumes) if required
         if let Some(tls_server_secret_class) = self.get_tls_secret_class() {
             // We have to mount tls pem files for kcat (the mount can be used directly)
-<<<<<<< HEAD
-            pod_builder.add_volume(Self::create_kcat_tls_volume(
-                Self::STACKABLE_TLS_KCAT_VOLUME_NAME,
-                tls_server_secret_class,
-            )?);
-            cb_kcat_prober.add_volume_mount(
-                Self::STACKABLE_TLS_KCAT_VOLUME_NAME,
-                Self::STACKABLE_TLS_KCAT_DIR,
-            );
-            // Keystores fore the kafka container
-            pod_builder.add_volume(Self::create_tls_keystore_volume(
-                Self::STACKABLE_TLS_KAFKA_SERVER_VOLUME_NAME,
-                tls_server_secret_class,
-            )?);
-            cb_kafka.add_volume_mount(
-                Self::STACKABLE_TLS_KAFKA_SERVER_VOLUME_NAME,
-                Self::STACKABLE_TLS_KAFKA_SERVER_DIR,
-            );
-        }
-
-        if let Some(tls_internal_secret_class) = self.tls_internal_secret_class() {
-            pod_builder.add_volume(Self::create_tls_keystore_volume(
-                Self::STACKABLE_TLS_KAFKA_INTERNAL_VOLUME_NAME,
-                tls_internal_secret_class,
-            )?);
-            cb_kafka.add_volume_mount(
-                Self::STACKABLE_TLS_KAFKA_INTERNAL_VOLUME_NAME,
-                Self::STACKABLE_TLS_KAFKA_INTERNAL_DIR,
-            );
-=======
             pod_builder
-                .add_volume(Self::create_tls_volume(
-                    &self.kafka.bootstrap_service_name(),
-                    Self::STACKABLE_TLS_CERT_SERVER_DIR_NAME,
+                .add_volume(Self::create_kcat_tls_volume(
+                    Self::STACKABLE_TLS_KCAT_VOLUME_NAME,
                     tls_server_secret_class,
                 )?)
                 .context(AddVolumeSnafu)?;
             cb_kcat_prober
                 .add_volume_mount(
-                    Self::STACKABLE_TLS_CERT_SERVER_DIR_NAME,
-                    Self::STACKABLE_TLS_CERT_SERVER_DIR,
+                    Self::STACKABLE_TLS_KCAT_VOLUME_NAME,
+                    Self::STACKABLE_TLS_KCAT_DIR,
                 )
                 .context(AddVolumeMountSnafu)?;
             // Keystores fore the kafka container
             pod_builder
                 .add_volume(Self::create_tls_keystore_volume(
-                    &self.kafka.bootstrap_service_name(),
-                    Self::STACKABLE_TLS_KEYSTORE_SERVER_DIR_NAME,
+                    Self::STACKABLE_TLS_KAFKA_SERVER_VOLUME_NAME,
                     tls_server_secret_class,
                 )?)
                 .context(AddVolumeSnafu)?;
             cb_kafka
                 .add_volume_mount(
-                    Self::STACKABLE_TLS_KEYSTORE_SERVER_DIR_NAME,
-                    Self::STACKABLE_TLS_KEYSTORE_SERVER_DIR,
+                    Self::STACKABLE_TLS_KAFKA_SERVER_VOLUME_NAME,
+                    Self::STACKABLE_TLS_KAFKA_SERVER_DIR,
                 )
                 .context(AddVolumeMountSnafu)?;
         }
@@ -337,18 +305,16 @@
         if let Some(tls_internal_secret_class) = self.tls_internal_secret_class() {
             pod_builder
                 .add_volume(Self::create_tls_keystore_volume(
-                    &self.kafka.bootstrap_service_name(),
-                    Self::STACKABLE_TLS_KEYSTORE_INTERNAL_DIR_NAME,
+                    Self::STACKABLE_TLS_KAFKA_INTERNAL_VOLUME_NAME,
                     tls_internal_secret_class,
                 )?)
                 .context(AddVolumeSnafu)?;
             cb_kafka
                 .add_volume_mount(
-                    Self::STACKABLE_TLS_KEYSTORE_INTERNAL_DIR_NAME,
-                    Self::STACKABLE_TLS_KEYSTORE_INTERNAL_DIR,
+                    Self::STACKABLE_TLS_KAFKA_INTERNAL_VOLUME_NAME,
+                    Self::STACKABLE_TLS_KAFKA_INTERNAL_DIR,
                 )
                 .context(AddVolumeMountSnafu)?;
->>>>>>> 6b43d48d
         }
 
         Ok(())
