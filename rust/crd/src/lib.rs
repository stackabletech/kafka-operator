--- conflicted
+++ resolved
@@ -2,15 +2,13 @@
 
 use serde::{Deserialize, Serialize};
 use snafu::{OptionExt, Snafu};
-<<<<<<< HEAD
-use stackable_operator::commons::product_image_selection::ProductImage;
-=======
-use stackable_operator::commons::resources::{
+use stackable_operator::commons::{
+    product_image_selection::ProductImage,
+    resources::{
     CpuLimitsFragment, MemoryLimitsFragment, NoRuntimeLimitsFragment, PvcConfigFragment,
     ResourcesFragment,
-};
+}};
 use stackable_operator::config::fragment::{Fragment, ValidationError};
->>>>>>> 17ae7b41
 use stackable_operator::memory::to_java_heap;
 use stackable_operator::role_utils::RoleGroup;
 use stackable_operator::{
@@ -129,13 +127,8 @@
 )]
 #[serde(rename_all = "camelCase")]
 pub struct KafkaClusterSpec {
-<<<<<<< HEAD
     pub image: ProductImage,
-    pub brokers: Option<Role<KafkaConfig>>,
-=======
-    pub version: Option<String>,
     pub brokers: Option<Role<KafkaConfigFragment>>,
->>>>>>> 17ae7b41
     pub zookeeper_config_map_name: String,
     pub opa: Option<OpaConfig>,
     pub log4j: Option<String>,
