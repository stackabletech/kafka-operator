--- conflicted
+++ resolved
@@ -94,16 +94,12 @@
 }
 
 pub fn get_kafka_listener_config(
+    kafka: &KafkaCluster,
     kafka_security: &KafkaTlsSecurity,
-<<<<<<< HEAD
-    pod_fqdn: &String,
-) -> Result<KafkaListenerConfig, KafkaListenerError> {
-=======
     object_name: &str,
     cluster_info: &KubernetesClusterInfo,
 ) -> Result<KafkaListenerConfig, KafkaListenerError> {
     let pod_fqdn = pod_fqdn(kafka, object_name, cluster_info)?;
->>>>>>> c272410c
     let mut listeners = vec![];
     let mut advertised_listeners = vec![];
     let mut listener_security_protocol_map = BTreeMap::new();
@@ -228,15 +224,11 @@
     format!("$(cat {directory}/default-address/ports/{port_name})")
 }
 
-<<<<<<< HEAD
-pub fn pod_fqdn(kafka: &KafkaCluster, object_name: &str) -> Result<String, KafkaListenerError> {
-=======
-fn pod_fqdn(
+pub fn pod_fqdn(
     kafka: &KafkaCluster,
     object_name: &str,
     cluster_info: &KubernetesClusterInfo,
 ) -> Result<String, KafkaListenerError> {
->>>>>>> c272410c
     Ok(format!(
         "$POD_NAME.{object_name}.{namespace}.svc.{cluster_domain}",
         object_name = object_name,
@@ -302,13 +294,9 @@
             "internalTls".to_string(),
             Some("tls".to_string()),
         );
-<<<<<<< HEAD
-        let pod_fqdn = pod_fqdn(&kafka, object_name).unwrap();
-        let config = get_kafka_listener_config(&kafka_security, &pod_fqdn).unwrap();
-=======
+
         let config =
             get_kafka_listener_config(&kafka, &kafka_security, object_name, &cluster_info).unwrap();
->>>>>>> c272410c
 
         assert_eq!(
             config.listeners(),
@@ -334,11 +322,7 @@
                     kafka_security.client_port_name()
                 ),
                 internal_name = KafkaListenerName::Internal,
-<<<<<<< HEAD
-                internal_host = &pod_fqdn,
-=======
                 internal_host = pod_fqdn(&kafka, object_name, &cluster_info).unwrap(),
->>>>>>> c272410c
                 internal_port = kafka_security.internal_port(),
             )
         );
@@ -359,12 +343,8 @@
             "tls".to_string(),
             Some("tls".to_string()),
         );
-<<<<<<< HEAD
-        let config = get_kafka_listener_config(&kafka_security, &pod_fqdn).unwrap();
-=======
         let config =
             get_kafka_listener_config(&kafka, &kafka_security, object_name, &cluster_info).unwrap();
->>>>>>> c272410c
 
         assert_eq!(
             config.listeners(),
@@ -390,11 +370,7 @@
                     kafka_security.client_port_name()
                 ),
                 internal_name = KafkaListenerName::Internal,
-<<<<<<< HEAD
-                internal_host = &pod_fqdn,
-=======
                 internal_host = pod_fqdn(&kafka, object_name, &cluster_info).unwrap(),
->>>>>>> c272410c
                 internal_port = kafka_security.internal_port(),
             )
         );
@@ -415,12 +391,9 @@
             "".to_string(),
             None,
         );
-<<<<<<< HEAD
-        let config = get_kafka_listener_config(&kafka_security, &pod_fqdn).unwrap();
-=======
+
         let config =
             get_kafka_listener_config(&kafka, &kafka_security, object_name, &cluster_info).unwrap();
->>>>>>> c272410c
 
         assert_eq!(
             config.listeners(),
@@ -446,11 +419,7 @@
                     kafka_security.client_port_name()
                 ),
                 internal_name = KafkaListenerName::Internal,
-<<<<<<< HEAD
-                internal_host = &pod_fqdn,
-=======
                 internal_host = pod_fqdn(&kafka, object_name, &cluster_info).unwrap(),
->>>>>>> c272410c
                 internal_port = kafka_security.internal_port(),
             )
         );
