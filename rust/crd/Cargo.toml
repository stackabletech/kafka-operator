[package]
authors = ["Lars Francke <lars.francke@stackable.de>"]
description = "Stackable Operator for Apache Kafka - The Custom Resource Definition"
edition = "2018"
license = "OSL-3.0"
name = "stackable-kafka-crd"
repository = "https://github.com/stackabletech/kafka-operator"
version = "0.5.0-nightly"

[dependencies]
stackable-opa-crd = { git = "https://github.com/stackabletech/opa-operator.git", tag = "0.5.0" }
stackable-operator = { git = "https://github.com/stackabletech/operator-rs.git", tag = "0.4.0" }
stackable-zookeeper-crd = { git = "https://github.com/stackabletech/zookeeper-operator.git", tag = "0.5.0" }

duplicate = "0.3.0"
semver = "1.0"
serde = { version = "1.0", features = ["derive"] }
serde_json = "1.0" # Needed by the CustomResource annotation
thiserror = "1.0"

<<<<<<< HEAD
strum = "0.22"
strum_macros = "0.23"
=======
strum = "0.23"
strum_macros = "0.22"
>>>>>>> 0ca48fc2

[dev-dependencies]
serde_yaml = "0.8"
rstest = "0.11"

[features]
default = ["native-tls"]
native-tls = ["stackable-operator/native-tls"]
rustls-tls = ["stackable-operator/rustls-tls"]<|MERGE_RESOLUTION|>--- conflicted
+++ resolved
@@ -18,13 +18,8 @@
 serde_json = "1.0" # Needed by the CustomResource annotation
 thiserror = "1.0"
 
-<<<<<<< HEAD
-strum = "0.22"
+strum = "0.23"
 strum_macros = "0.23"
-=======
-strum = "0.23"
-strum_macros = "0.22"
->>>>>>> 0ca48fc2
 
 [dev-dependencies]
 serde_yaml = "0.8"
