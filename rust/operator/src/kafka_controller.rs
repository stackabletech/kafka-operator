--- conflicted
+++ resolved
@@ -3,15 +3,9 @@
 use snafu::{OptionExt, ResultExt, Snafu};
 use stackable_kafka_crd::{
     listener::get_kafka_listener_config, KafkaCluster, KafkaConfig, KafkaRole, TlsSecretClass,
-<<<<<<< HEAD
     APP_NAME, CLIENT_PORT, CLIENT_PORT_NAME, DOCKER_IMAGE_BASE_NAME, KAFKA_HEAP_OPTS,
-    LOG_DIRS_VOLUME_NAME, METRICS_PORT, METRICS_PORT_NAME, SECURE_CLIENT_PORT,
+    LOG_DIRS_VOLUME_NAME, METRICS_PORT, METRICS_PORT_NAME, OPERATOR_NAME, SECURE_CLIENT_PORT,
     SECURE_CLIENT_PORT_NAME, SERVER_PROPERTIES_FILE, STACKABLE_CONFIG_DIR, STACKABLE_DATA_DIR,
-=======
-    APP_NAME, CLIENT_PORT, CLIENT_PORT_NAME, KAFKA_HEAP_OPTS, LOG_DIRS_VOLUME_NAME, METRICS_PORT,
-    METRICS_PORT_NAME, OPERATOR_NAME, SECURE_CLIENT_PORT, SECURE_CLIENT_PORT_NAME,
-    SERVER_PROPERTIES_FILE, STACKABLE_CONFIG_DIR, STACKABLE_DATA_DIR,
->>>>>>> 9f7cdd28
     STACKABLE_TLS_CLIENT_AUTH_DIR, STACKABLE_TLS_CLIENT_DIR, STACKABLE_TLS_INTERNAL_DIR,
     STACKABLE_TMP_DIR, TLS_DEFAULT_SECRET_CLASS,
 };
@@ -248,12 +242,10 @@
     tracing::info!("Starting reconcile");
     let client = &ctx.client;
 
-<<<<<<< HEAD
     let resolved_product_image = kafka.spec.image.resolve(DOCKER_IMAGE_BASE_NAME);
 
     let mut cluster_resources =
         ClusterResources::new(APP_NAME, RESOURCE_SCOPE, &kafka.object_ref(&())).unwrap();
-=======
     let mut cluster_resources = ClusterResources::new(
         APP_NAME,
         OPERATOR_NAME,
@@ -261,7 +253,6 @@
         &kafka.object_ref(&()),
     )
     .unwrap();
->>>>>>> 9f7cdd28
 
     let validated_config = validate_all_roles_and_groups_config(
         &resolved_product_image.product_version,
@@ -390,7 +381,6 @@
             })?;
     }
 
-<<<<<<< HEAD
     for discovery_cm in build_discovery_configmaps(
         client,
         &*kafka,
@@ -401,11 +391,6 @@
     )
     .await
     .context(BuildDiscoveryConfigSnafu)?
-=======
-    for discovery_cm in build_discovery_configmaps(&kafka, &*kafka, client, &broker_role_service)
-        .await
-        .context(BuildDiscoveryConfigSnafu)?
->>>>>>> 9f7cdd28
     {
         cluster_resources
             .add(client, &discovery_cm)
@@ -439,16 +424,13 @@
             .context(ObjectMissingMetadataForOwnerRefSnafu)?
             .with_recommended_labels(build_recommended_labels(
                 kafka,
-<<<<<<< HEAD
-                APP_NAME,
-                &resolved_product_image.product_version,
-                RESOURCE_SCOPE,
-=======
                 KAFKA_CONTROLLER_NAME,
                 kafka
                     .image_version()
                     .context(KafkaVersionParseFailureSnafu)?,
->>>>>>> 9f7cdd28
+                APP_NAME,
+                &resolved_product_image.product_version,
+                RESOURCE_SCOPE,
                 &role_name,
                 "global",
             ))
@@ -478,16 +460,13 @@
             .context(ObjectMissingMetadataForOwnerRefSnafu)?
             .with_recommended_labels(build_recommended_labels(
                 kafka,
-<<<<<<< HEAD
-                APP_NAME,
-                &resolved_product_image.product_version,
-                RESOURCE_SCOPE,
-=======
                 KAFKA_CONTROLLER_NAME,
                 kafka
                     .image_version()
                     .context(KafkaVersionParseFailureSnafu)?,
->>>>>>> 9f7cdd28
+                APP_NAME,
+                &resolved_product_image.product_version,
+                RESOURCE_SCOPE,
                 &role_name,
                 "global",
             ))
@@ -503,16 +482,13 @@
             .context(ObjectMissingMetadataForOwnerRefSnafu)?
             .with_recommended_labels(build_recommended_labels(
                 kafka,
-<<<<<<< HEAD
-                APP_NAME,
-                &resolved_product_image.product_version,
-                RESOURCE_SCOPE,
-=======
                 KAFKA_CONTROLLER_NAME,
                 kafka
                     .image_version()
                     .context(KafkaVersionParseFailureSnafu)?,
->>>>>>> 9f7cdd28
+                APP_NAME,
+                &resolved_product_image.product_version,
+                RESOURCE_SCOPE,
                 &role_name,
                 "global",
             ))
@@ -556,16 +532,13 @@
                 .context(ObjectMissingMetadataForOwnerRefSnafu)?
                 .with_recommended_labels(build_recommended_labels(
                     kafka,
-<<<<<<< HEAD
-                    APP_NAME,
-                    &resolved_product_image.product_version,
-                    RESOURCE_SCOPE,
-=======
                     KAFKA_CONTROLLER_NAME,
                     kafka
                         .image_version()
                         .context(KafkaVersionParseFailureSnafu)?,
->>>>>>> 9f7cdd28
+                    APP_NAME,
+                    &resolved_product_image.product_version,
+                    RESOURCE_SCOPE,
                     &rolegroup.role,
                     "global",
                 ))
@@ -605,16 +578,13 @@
             .context(ObjectMissingMetadataForOwnerRefSnafu)?
             .with_recommended_labels(build_recommended_labels(
                 kafka,
-<<<<<<< HEAD
-                APP_NAME,
-                &resolved_product_image.product_version,
-                RESOURCE_SCOPE,
-=======
                 KAFKA_CONTROLLER_NAME,
                 kafka
                     .image_version()
                     .context(KafkaVersionParseFailureSnafu)?,
->>>>>>> 9f7cdd28
+                APP_NAME,
+                &resolved_product_image.product_version,
+                RESOURCE_SCOPE,
                 &rolegroup.role,
                 &rolegroup.role_group,
             ))
@@ -895,14 +865,11 @@
         .metadata_builder(|m| {
             m.with_recommended_labels(build_recommended_labels(
                 kafka,
-<<<<<<< HEAD
+                KAFKA_CONTROLLER_NAME,
+                image_version,
                 APP_NAME,
                 &resolved_product_image.product_version,
                 RESOURCE_SCOPE,
-=======
-                KAFKA_CONTROLLER_NAME,
-                image_version,
->>>>>>> 9f7cdd28
                 &rolegroup_ref.role,
                 &rolegroup_ref.role_group,
             ))
@@ -950,14 +917,11 @@
             .context(ObjectMissingMetadataForOwnerRefSnafu)?
             .with_recommended_labels(build_recommended_labels(
                 kafka,
-<<<<<<< HEAD
+                KAFKA_CONTROLLER_NAME,
+                image_version,
                 APP_NAME,
                 &resolved_product_image.product_version,
                 RESOURCE_SCOPE,
-=======
-                KAFKA_CONTROLLER_NAME,
-                image_version,
->>>>>>> 9f7cdd28
                 &rolegroup_ref.role,
                 &rolegroup_ref.role_group,
             ))
