//! Ensures that `Pod`s are configured and running for each [`KafkaCluster`]
use crate::product_logging::{
    extend_role_group_config_map, resolve_vector_aggregator_address, STACKABLE_LOG_DIR,
};
use crate::{
    discovery::{self, build_discovery_configmaps},
    pod_svc_controller,
    product_logging::{LOG4J_CONFIG_FILE, LOG_VOLUME_SIZE_IN_MIB},
    utils::{self, build_recommended_labels, ObjectRefExt},
    ControllerConfig,
};

use snafu::{OptionExt, ResultExt, Snafu};
use stackable_kafka_crd::{
<<<<<<< HEAD
    listener::get_kafka_listener_config, KafkaCluster, KafkaConfig, KafkaRole, TlsSecretClass,
    APP_NAME, CLIENT_PORT, CLIENT_PORT_NAME, KAFKA_HEAP_OPTS, LOG_DIRS_VOLUME_NAME, METRICS_PORT,
    METRICS_PORT_NAME, SECURE_CLIENT_PORT, SECURE_CLIENT_PORT_NAME, SERVER_PROPERTIES_FILE,
    STACKABLE_CONFIG_DIR, STACKABLE_DATA_DIR, STACKABLE_LISTENER_DIR,
    STACKABLE_TLS_CLIENT_AUTH_DIR, STACKABLE_TLS_CLIENT_DIR, STACKABLE_TLS_INTERNAL_DIR,
    TLS_DEFAULT_SECRET_CLASS,
=======
    listener::get_kafka_listener_config, security::KafkaTlsSecurity, Container, KafkaCluster,
    KafkaConfig, KafkaRole, APP_NAME, DOCKER_IMAGE_BASE_NAME, KAFKA_HEAP_OPTS,
    LOG_DIRS_VOLUME_NAME, METRICS_PORT, METRICS_PORT_NAME, OPERATOR_NAME, SERVER_PROPERTIES_FILE,
    STACKABLE_CONFIG_DIR, STACKABLE_DATA_DIR, STACKABLE_LOG_CONFIG_DIR, STACKABLE_TMP_DIR,
>>>>>>> 0d7e1163
};
use stackable_operator::{
    builder::{ConfigMapBuilder, ContainerBuilder, ObjectMetaBuilder, PodBuilder},
    cluster_resources::ClusterResources,
    commons::{
        authentication::AuthenticationClass, opa::OpaApiVersion,
        product_image_selection::ResolvedProductImage,
    },
    k8s_openapi::{
        api::{
            apps::v1::{StatefulSet, StatefulSetSpec},
            core::v1::{
<<<<<<< HEAD
                ConfigMap, ConfigMapKeySelector, ConfigMapVolumeSource, ContainerPort, EnvVar,
                EnvVarSource, ExecAction, ObjectFieldSelector, PodSpec, Probe,
                ResourceRequirements, Service, ServiceAccount, ServicePort, ServiceSpec, Volume,
=======
                ConfigMap, ConfigMapKeySelector, ConfigMapVolumeSource, ContainerPort,
                EmptyDirVolumeSource, EnvVar, EnvVarSource, ExecAction, ObjectFieldSelector,
                PodSecurityContext, PodSpec, Probe, Service, ServiceAccount, ServicePort,
                ServiceSpec, Volume,
>>>>>>> 0d7e1163
            },
            rbac::v1::{RoleBinding, RoleRef, Subject},
        },
        apimachinery::pkg::{api::resource::Quantity, apis::meta::v1::LabelSelector},
    },
    kube::{
        api::DynamicObject,
        runtime::{controller::Action, reflector::ObjectRef},
        Resource,
    },
    labels::{role_group_selector_labels, role_selector_labels},
    logging::controller::ReconcilerError,
    memory::{BinaryMultiple, MemoryQuantity},
    product_config::{
        types::PropertyNameKind, writer::to_java_properties_string, ProductConfigManager,
    },
    product_config_utils::{transform_all_roles_to_config, validate_all_roles_and_groups_config},
    product_logging::{
        self,
        spec::{
            ConfigMapLogConfig, ContainerLogConfig, ContainerLogConfigChoice,
            CustomContainerLogConfig,
        },
    },
    role_utils::RoleGroupRef,
};
use std::{
    borrow::Cow,
    collections::{BTreeMap, HashMap},
    sync::Arc,
    time::Duration,
};
use strum::{EnumDiscriminants, IntoStaticStr};

<<<<<<< HEAD
use crate::command::kcat_container_cmd_args;
use crate::{
    command,
    discovery::{self, build_discovery_configmaps},
    utils::{self, ObjectRefExt},
    ControllerConfig,
};

const RESOURCE_SCOPE: &str = "kafka-operator_kafkacluster";
=======
pub const KAFKA_CONTROLLER_NAME: &str = "kafkacluster";
const JAVA_HEAP_RATIO: f32 = 0.8;
>>>>>>> 0d7e1163

pub struct Ctx {
    pub client: stackable_operator::client::Client,
    pub controller_config: ControllerConfig,
    pub product_config: ProductConfigManager,
}

#[derive(Snafu, Debug, EnumDiscriminants)]
#[strum_discriminants(derive(IntoStaticStr))]
#[allow(clippy::enum_variant_names)]
pub enum Error {
    #[snafu(display("object has no name"))]
    ObjectHasNoName,
    #[snafu(display("object has no namespace"))]
    ObjectHasNoNamespace,
    #[snafu(display("object defines no broker role"))]
    NoBrokerRole,
    #[snafu(display("failed to calculate global service name"))]
    GlobalServiceNameNotFound,
    #[snafu(display("failed to apply role Service"))]
    ApplyRoleService {
        source: stackable_operator::error::Error,
    },
    #[snafu(display("failed to apply role ServiceAccount"))]
    ApplyRoleServiceAccount {
        source: stackable_operator::error::Error,
    },
    #[snafu(display("failed to apply global RoleBinding"))]
    ApplyRoleRoleBinding {
        source: stackable_operator::error::Error,
    },
    #[snafu(display("failed to apply Service for {}", rolegroup))]
    ApplyRoleGroupService {
        source: stackable_operator::error::Error,
        rolegroup: RoleGroupRef<KafkaCluster>,
    },
    #[snafu(display("failed to build ConfigMap for {}", rolegroup))]
    BuildRoleGroupConfig {
        source: stackable_operator::error::Error,
        rolegroup: RoleGroupRef<KafkaCluster>,
    },
    #[snafu(display("failed to apply ConfigMap for {}", rolegroup))]
    ApplyRoleGroupConfig {
        source: stackable_operator::error::Error,
        rolegroup: RoleGroupRef<KafkaCluster>,
    },
    #[snafu(display("failed to apply StatefulSet for {}", rolegroup))]
    ApplyRoleGroupStatefulSet {
        source: stackable_operator::error::Error,
        rolegroup: RoleGroupRef<KafkaCluster>,
    },
    #[snafu(display("failed to generate product config"))]
    GenerateProductConfig {
        source: stackable_operator::product_config_utils::ConfigError,
    },
    #[snafu(display("invalid product config"))]
    InvalidProductConfig {
        source: stackable_operator::error::Error,
    },
    #[snafu(display("failed to serialize zoo.cfg for {}", rolegroup))]
    SerializeZooCfg {
        source: stackable_operator::product_config::writer::PropertiesWriterError,
        rolegroup: RoleGroupRef<KafkaCluster>,
    },
    #[snafu(display("object is missing metadata to build owner reference"))]
    ObjectMissingMetadataForOwnerRef {
        source: stackable_operator::error::Error,
    },
    #[snafu(display("failed to build discovery ConfigMap"))]
    BuildDiscoveryConfig { source: discovery::Error },
    #[snafu(display("failed to apply discovery ConfigMap"))]
    ApplyDiscoveryConfig {
        source: stackable_operator::error::Error,
    },
    #[snafu(display("failed to find rolegroup {}", rolegroup))]
    RoleGroupNotFound {
        rolegroup: RoleGroupRef<KafkaCluster>,
    },
    #[snafu(display("invalid ServiceAccount"))]
    InvalidServiceAccount {
        source: utils::NamespaceMismatchError,
    },
    #[snafu(display("invalid OpaConfig"))]
    InvalidOpaConfig {
        source: stackable_operator::error::Error,
    },
    #[snafu(display("failed to retrieve {}", authentication_class))]
    AuthenticationClassRetrieval {
        source: stackable_operator::error::Error,
        authentication_class: ObjectRef<AuthenticationClass>,
    },
    #[snafu(display(
        "failed to use authentication provider {} - supported methods: {:?}",
        provider,
        supported
    ))]
    AuthenticationProviderNotSupported {
        authentication_class: ObjectRef<AuthenticationClass>,
        supported: Vec<String>,
        provider: String,
    },
    #[snafu(display("invalid kafka listeners"))]
    InvalidKafkaListeners {
        source: stackable_kafka_crd::listener::KafkaListenerError,
    },
    #[snafu(display("invalid container name [{name}]"))]
    InvalidContainerName {
        name: String,
        source: stackable_operator::error::Error,
    },
    #[snafu(display("failed to delete orphaned resources"))]
    DeleteOrphans {
        source: stackable_operator::error::Error,
    },
    #[snafu(display("failed to initialize security context"))]
    FailedToInitializeSecurityContext {
        source: stackable_kafka_crd::security::Error,
    },
    #[snafu(display("invalid memory resource configuration"))]
    InvalidHeapConfig {
        source: stackable_operator::error::Error,
    },
    #[snafu(display("failed to create cluster resources"))]
    CreateClusterResources {
        source: stackable_operator::error::Error,
    },
    #[snafu(display("failed to resolve and merge config for role and role group"))]
    FailedToResolveConfig { source: stackable_kafka_crd::Error },
    #[snafu(display("failed to resolve the Vector aggregator address"))]
    ResolveVectorAggregatorAddress {
        source: crate::product_logging::Error,
    },
    #[snafu(display("failed to add the logging configuration to the ConfigMap [{cm_name}]"))]
    InvalidLoggingConfig {
        source: crate::product_logging::Error,
        cm_name: String,
    },
}
type Result<T, E = Error> = std::result::Result<T, E>;

impl ReconcilerError for Error {
    fn category(&self) -> &'static str {
        ErrorDiscriminants::from(self).into()
    }

    fn secondary_object(&self) -> Option<ObjectRef<DynamicObject>> {
        match self {
            Error::ObjectHasNoName => None,
            Error::ObjectHasNoNamespace => None,
            Error::NoBrokerRole => None,
            Error::GlobalServiceNameNotFound => None,
            Error::ApplyRoleService { .. } => None,
            Error::ApplyRoleServiceAccount { .. } => None,
            Error::ApplyRoleRoleBinding { .. } => None,
            Error::ApplyRoleGroupService { .. } => None,
            Error::BuildRoleGroupConfig { .. } => None,
            Error::ApplyRoleGroupConfig { .. } => None,
            Error::ApplyRoleGroupStatefulSet { .. } => None,
            Error::GenerateProductConfig { .. } => None,
            Error::InvalidProductConfig { .. } => None,
            Error::SerializeZooCfg { .. } => None,
            Error::ObjectMissingMetadataForOwnerRef { .. } => None,
            Error::BuildDiscoveryConfig { .. } => None,
            Error::ApplyDiscoveryConfig { .. } => None,
            Error::RoleGroupNotFound { .. } => None,
            Error::InvalidServiceAccount { .. } => None,
            Error::InvalidOpaConfig { .. } => None,
            Error::AuthenticationClassRetrieval {
                authentication_class,
                ..
            } => Some(authentication_class.clone().erase()),
            Error::AuthenticationProviderNotSupported {
                authentication_class,
                ..
            } => Some(authentication_class.clone().erase()),
            Error::InvalidKafkaListeners { .. } => None,
            Error::InvalidContainerName { .. } => None,
            Error::DeleteOrphans { .. } => None,
            Error::FailedToInitializeSecurityContext { .. } => None,
            Error::InvalidHeapConfig { .. } => None,
            Error::CreateClusterResources { .. } => None,
            Error::FailedToResolveConfig { .. } => None,
            Error::ResolveVectorAggregatorAddress { .. } => None,
            Error::InvalidLoggingConfig { .. } => None,
        }
    }
}

pub async fn reconcile_kafka(kafka: Arc<KafkaCluster>, ctx: Arc<Ctx>) -> Result<Action> {
    tracing::info!("Starting reconcile");
    let client = &ctx.client;

    let resolved_product_image = kafka.spec.image.resolve(DOCKER_IMAGE_BASE_NAME);

    let mut cluster_resources = ClusterResources::new(
        APP_NAME,
        OPERATOR_NAME,
        KAFKA_CONTROLLER_NAME,
        &kafka.object_ref(&()),
    )
    .context(CreateClusterResourcesSnafu)?;

    let validated_config = validate_all_roles_and_groups_config(
        &resolved_product_image.product_version,
        &transform_all_roles_to_config(
            kafka.as_ref(),
            [(
                KafkaRole::Broker.to_string(),
                (
                    vec![
                        PropertyNameKind::File(SERVER_PROPERTIES_FILE.to_string()),
                        PropertyNameKind::Env,
                    ],
                    kafka.spec.brokers.clone().context(NoBrokerRoleSnafu)?,
                ),
            )]
            .into(),
        )
        .context(GenerateProductConfigSnafu)?,
        &ctx.product_config,
        false,
        false,
    )
    .context(InvalidProductConfigSnafu)?;
    let role_broker_config = validated_config
        .get(&KafkaRole::Broker.to_string())
        .map(Cow::Borrowed)
        .unwrap_or_default();

    let kafka_security = KafkaTlsSecurity::new_from_kafka_cluster(client, &kafka)
        .await
        .context(FailedToInitializeSecurityContextSnafu)?;

    // Assemble the OPA connection string from the discovery and the given path if provided
    // Will be passed as --override parameter in the cli in the state ful set
    let opa_connect = if let Some(opa_spec) = &kafka.spec.cluster_config.authorization.opa {
        Some(
            opa_spec
                .full_document_url_from_config_map(
                    client,
                    &*kafka,
                    Some("allow"),
                    OpaApiVersion::V1,
                )
                .await
                .context(InvalidOpaConfigSnafu)?,
        )
    } else {
        None
    };

    let broker_role_service =
        build_broker_role_service(&kafka, &resolved_product_image, &kafka_security)?;
    let (broker_role_serviceaccount, broker_role_rolebinding) =
        build_broker_role_serviceaccount(&kafka, &resolved_product_image, &ctx.controller_config)?;
    let broker_role_serviceaccount_ref = ObjectRef::from_obj(&broker_role_serviceaccount);

    let broker_role_service = cluster_resources
        .add(client, &broker_role_service)
        .await
        .context(ApplyRoleServiceSnafu)?;
    cluster_resources
        .add(client, &broker_role_serviceaccount)
        .await
        .context(ApplyRoleServiceAccountSnafu)?;
    cluster_resources
        .add(client, &broker_role_rolebinding)
        .await
        .context(ApplyRoleRoleBindingSnafu)?;

    let vector_aggregator_address = resolve_vector_aggregator_address(&kafka, client)
        .await
        .context(ResolveVectorAggregatorAddressSnafu)?;

    for (rolegroup_name, rolegroup_config) in role_broker_config.iter() {
        let rolegroup_ref = kafka.broker_rolegroup_ref(rolegroup_name);

        let merged_config = kafka
            .merged_config(&KafkaRole::Broker, rolegroup_name)
            .context(FailedToResolveConfigSnafu)?;

        let rg_service = build_broker_rolegroup_service(
            &kafka,
            &resolved_product_image,
            &kafka_security,
            &rolegroup_ref,
        )?;
        let rg_configmap = build_broker_rolegroup_config_map(
            &kafka,
            &resolved_product_image,
            &kafka_security,
            &rolegroup_ref,
            rolegroup_config,
            &merged_config,
            vector_aggregator_address.as_deref(),
        )?;
        let rg_statefulset = build_broker_rolegroup_statefulset(
            &kafka,
            &resolved_product_image,
            &rolegroup_ref,
            rolegroup_config,
            &broker_role_serviceaccount_ref,
            opa_connect.as_deref(),
            &kafka_security,
            &merged_config,
        )?;
        cluster_resources
            .add(client, &rg_service)
            .await
            .with_context(|_| ApplyRoleGroupServiceSnafu {
                rolegroup: rolegroup_ref.clone(),
            })?;
        cluster_resources
            .add(client, &rg_configmap)
            .await
            .with_context(|_| ApplyRoleGroupConfigSnafu {
                rolegroup: rolegroup_ref.clone(),
            })?;
        cluster_resources
            .add(client, &rg_statefulset)
            .await
            .with_context(|_| ApplyRoleGroupStatefulSetSnafu {
                rolegroup: rolegroup_ref.clone(),
            })?;
    }

    for discovery_cm in build_discovery_configmaps(
        &kafka,
        &*kafka,
        &resolved_product_image,
        client,
        &kafka_security,
        &broker_role_service,
    )
    .await
    .context(BuildDiscoveryConfigSnafu)?
    {
        cluster_resources
            .add(client, &discovery_cm)
            .await
            .context(ApplyDiscoveryConfigSnafu)?;
    }

    cluster_resources
        .delete_orphaned_resources(client)
        .await
        .context(DeleteOrphansSnafu)?;

    Ok(Action::await_change())
}

/// The broker-role service is the primary endpoint that should be used by clients that do not perform internal load balancing,
/// including targets outside of the cluster.
pub fn build_broker_role_service(
    kafka: &KafkaCluster,
    resolved_product_image: &ResolvedProductImage,
    kafka_security: &KafkaTlsSecurity,
) -> Result<Service> {
    let role_name = KafkaRole::Broker.to_string();
    let role_svc_name = kafka
        .broker_role_service_name()
        .context(GlobalServiceNameNotFoundSnafu)?;
    Ok(Service {
        metadata: ObjectMetaBuilder::new()
            .name_and_namespace(kafka)
            .name(&role_svc_name)
            .ownerreference_from_resource(kafka, None, Some(true))
            .context(ObjectMissingMetadataForOwnerRefSnafu)?
            .with_recommended_labels(build_recommended_labels(
                kafka,
                KAFKA_CONTROLLER_NAME,
                &resolved_product_image.app_version_label,
                &role_name,
                "global",
            ))
            .build(),
        spec: Some(ServiceSpec {
            ports: Some(service_ports(kafka_security)),
            selector: Some(role_selector_labels(kafka, APP_NAME, &role_name)),
            type_: Some("NodePort".to_string()),
            ..ServiceSpec::default()
        }),
        status: None,
    })
}

fn build_broker_role_serviceaccount(
    kafka: &KafkaCluster,
    resolved_product_image: &ResolvedProductImage,
    controller_config: &ControllerConfig,
) -> Result<(ServiceAccount, RoleBinding)> {
    let role_name = KafkaRole::Broker.to_string();
    let sa_name = format!("{}-{}", kafka.metadata.name.as_ref().unwrap(), role_name);
    let sa = ServiceAccount {
        metadata: ObjectMetaBuilder::new()
            .name_and_namespace(kafka)
            .name(&sa_name)
            .ownerreference_from_resource(kafka, None, Some(true))
            .context(ObjectMissingMetadataForOwnerRefSnafu)?
            .with_recommended_labels(build_recommended_labels(
                kafka,
                KAFKA_CONTROLLER_NAME,
                &resolved_product_image.app_version_label,
                &role_name,
                "global",
            ))
            .build(),
        ..ServiceAccount::default()
    };
    let binding_name = &sa_name;
    let binding = RoleBinding {
        metadata: ObjectMetaBuilder::new()
            .name_and_namespace(kafka)
            .name(binding_name)
            .ownerreference_from_resource(kafka, None, Some(true))
            .context(ObjectMissingMetadataForOwnerRefSnafu)?
            .with_recommended_labels(build_recommended_labels(
                kafka,
                KAFKA_CONTROLLER_NAME,
                &resolved_product_image.app_version_label,
                &role_name,
                "global",
            ))
            .build(),
        role_ref: RoleRef {
            api_group: "rbac.authorization.k8s.io".to_string(), // k8s_openapi 1.24 has made ClusterRole::GROUP crate private
            kind: "ClusterRole".to_string(),
            name: controller_config.broker_clusterrole.clone(),
        },
        subjects: Some(vec![Subject {
            api_group: Some("".to_string()),
            kind: "ServiceAccount".to_string(),
            name: sa_name,
            namespace: sa.metadata.namespace.clone(),
        }]),
    };
    Ok((sa, binding))
}

/// The rolegroup [`ConfigMap`] configures the rolegroup based on the configuration given by the administrator
fn build_broker_rolegroup_config_map(
    kafka: &KafkaCluster,
    resolved_product_image: &ResolvedProductImage,
    kafka_security: &KafkaTlsSecurity,
    rolegroup: &RoleGroupRef<KafkaCluster>,
    broker_config: &HashMap<PropertyNameKind, BTreeMap<String, String>>,
    merged_config: &KafkaConfig,
    vector_aggregator_address: Option<&str>,
) -> Result<ConfigMap> {
    let mut server_cfg = broker_config
        .get(&PropertyNameKind::File(SERVER_PROPERTIES_FILE.to_string()))
        .cloned()
        .unwrap_or_default();

    server_cfg.extend(kafka_security.config_settings());

    let server_cfg = server_cfg
        .into_iter()
        .map(|(k, v)| (k, Some(v)))
        .collect::<Vec<_>>();

    let mut cm_builder = ConfigMapBuilder::new();
    cm_builder
        .metadata(
            ObjectMetaBuilder::new()
                .name_and_namespace(kafka)
                .name(rolegroup.object_name())
                .ownerreference_from_resource(kafka, None, Some(true))
                .context(ObjectMissingMetadataForOwnerRefSnafu)?
                .with_recommended_labels(build_recommended_labels(
                    kafka,
                    KAFKA_CONTROLLER_NAME,
                    &resolved_product_image.app_version_label,
                    &rolegroup.role,
                    "global",
                ))
                .build(),
        )
        .add_data(
            SERVER_PROPERTIES_FILE,
            to_java_properties_string(server_cfg.iter().map(|(k, v)| (k, v))).with_context(
                |_| SerializeZooCfgSnafu {
                    rolegroup: rolegroup.clone(),
                },
            )?,
        );

    extend_role_group_config_map(
        rolegroup,
        vector_aggregator_address,
        &merged_config.logging,
        &mut cm_builder,
    )
    .context(InvalidLoggingConfigSnafu {
        cm_name: rolegroup.object_name(),
    })?;

    cm_builder
        .build()
        .with_context(|_| BuildRoleGroupConfigSnafu {
            rolegroup: rolegroup.clone(),
        })
}

/// The rolegroup [`Service`] is a headless service that allows direct access to the instances of a certain rolegroup
///
/// This is mostly useful for internal communication between peers, or for clients that perform client-side load balancing.
fn build_broker_rolegroup_service(
    kafka: &KafkaCluster,
    resolved_product_image: &ResolvedProductImage,
    kafka_security: &KafkaTlsSecurity,
    rolegroup: &RoleGroupRef<KafkaCluster>,
) -> Result<Service> {
    Ok(Service {
        metadata: ObjectMetaBuilder::new()
            .name_and_namespace(kafka)
            .name(&rolegroup.object_name())
            .ownerreference_from_resource(kafka, None, Some(true))
            .context(ObjectMissingMetadataForOwnerRefSnafu)?
            .with_recommended_labels(build_recommended_labels(
                kafka,
                KAFKA_CONTROLLER_NAME,
                &resolved_product_image.app_version_label,
                &rolegroup.role,
                &rolegroup.role_group,
            ))
            .with_label("prometheus.io/scrape", "true")
            .build(),
        spec: Some(ServiceSpec {
            cluster_ip: Some("None".to_string()),
            ports: Some(service_ports(kafka_security)),
            selector: Some(role_group_selector_labels(
                kafka,
                APP_NAME,
                &rolegroup.role,
                &rolegroup.role_group,
            )),
            publish_not_ready_addresses: Some(true),
            ..ServiceSpec::default()
        }),
        status: None,
    })
}

/// The rolegroup [`StatefulSet`] runs the rolegroup, as configured by the administrator.
///
/// The [`Pod`](`stackable_operator::k8s_openapi::api::core::v1::Pod`)s are accessible through the corresponding [`Service`] (from [`build_broker_rolegroup_service`]).
#[allow(clippy::too_many_arguments)]
fn build_broker_rolegroup_statefulset(
    kafka: &KafkaCluster,
    resolved_product_image: &ResolvedProductImage,
    rolegroup_ref: &RoleGroupRef<KafkaCluster>,
    broker_config: &HashMap<PropertyNameKind, BTreeMap<String, String>>,
    serviceaccount: &ObjectRef<ServiceAccount>,
    opa_connect_string: Option<&str>,
    kafka_security: &KafkaTlsSecurity,
    merged_config: &KafkaConfig,
) -> Result<StatefulSet> {
    let prepare_container_name = Container::Prepare.to_string();
    let mut cb_prepare =
        ContainerBuilder::new(&prepare_container_name).context(InvalidContainerNameSnafu {
            name: prepare_container_name.clone(),
        })?;

    let get_svc_container_name = Container::GetService.to_string();
    let mut cb_get_svc =
        ContainerBuilder::new(&get_svc_container_name).context(InvalidContainerNameSnafu {
            name: get_svc_container_name.clone(),
        })?;

    let kcat_prober_container_name = Container::KcatProber.to_string();
    let mut cb_kcat_prober =
        ContainerBuilder::new(&kcat_prober_container_name).context(InvalidContainerNameSnafu {
            name: kcat_prober_container_name.clone(),
        })?;

    let kafka_container_name = Container::Kafka.to_string();
    let mut cb_kafka =
        ContainerBuilder::new(&kafka_container_name).context(InvalidContainerNameSnafu {
            name: kafka_container_name.clone(),
        })?;

    let rolegroup = kafka
        .spec
        .brokers
        .as_ref()
        .context(NoBrokerRoleSnafu)?
        .role_groups
        .get(&rolegroup_ref.role_group)
        .with_context(|| RoleGroupNotFoundSnafu {
            rolegroup: rolegroup_ref.clone(),
        })?;
<<<<<<< HEAD
    let image_version = kafka
        .image_version()
        .context(KafkaVersionParseFailureSnafu)?;
    let image = format!("docker.stackable.tech/stackable/kafka:{}", image_version);

    // add client authentication volumes if required
    if let Some(auth_class) = client_authentication_class {
        match &auth_class.spec.provider {
            AuthenticationClassProvider::Tls(TlsAuthenticationProvider {
                client_cert_secret_class: Some(secret_class),
            }) => {
                cb_prepare.add_volume_mount(
                    "client-tls-authentication-certificate",
                    STACKABLE_TLS_CLIENT_AUTH_DIR,
                );
                cb_kafka.add_volume_mount(
                    "client-tls-authentication-certificate",
                    STACKABLE_TLS_CLIENT_AUTH_DIR,
                );
                cb_kcat_prober.add_volume_mount(
                    "client-tls-authentication-certificate",
                    STACKABLE_TLS_CLIENT_AUTH_DIR,
                );
                pod_builder.add_volume(create_tls_volume(
                    "client-tls-authentication-certificate",
                    Some(&TlsSecretClass {
                        secret_class: secret_class.clone(),
                    }),
                ));
            }
            _ => {
                return Err(Error::AuthenticationMethodNotSupported {
                    authentication_class: ObjectRef::from_obj(auth_class),
                    supported: vec!["tls".to_string()],
                    method: auth_class.spec.provider.to_string(),
                })
            }
        }
    } else if let Some(tls) = kafka.client_tls_secret_class() {
        cb_prepare.add_volume_mount("client-tls-certificate", STACKABLE_TLS_CLIENT_DIR);
        cb_kafka.add_volume_mount("client-tls-certificate", STACKABLE_TLS_CLIENT_DIR);
        cb_kcat_prober.add_volume_mount("client-tls-certificate", STACKABLE_TLS_CLIENT_DIR);
        pod_builder.add_volume(create_tls_volume("client-tls-certificate", Some(tls)));
    }
=======
>>>>>>> 0d7e1163

    let mut pod_builder = PodBuilder::new();

    // Add TLS related volumes and volume mounts
    kafka_security.add_volume_and_volume_mounts(
        &mut pod_builder,
        &mut cb_prepare,
        &mut cb_kcat_prober,
        &mut cb_kafka,
    );

<<<<<<< HEAD
=======
    cb_get_svc
        .image_from_product_image(resolved_product_image)
        .command(vec!["bash".to_string()])
        .args(vec![
            "-euo".to_string(),
            "pipefail".to_string(),
            "-c".to_string(),
            kafka_security.svc_container_commands(),
        ])
        .add_env_vars(vec![EnvVar {
            name: "POD_NAME".to_string(),
            value_from: Some(EnvVarSource {
                field_ref: Some(ObjectFieldSelector {
                    api_version: Some("v1".to_string()),
                    field_path: "metadata.name".to_string(),
                }),
                ..EnvVarSource::default()
            }),
            ..EnvVar::default()
        }])
        .add_volume_mount("tmp", STACKABLE_TMP_DIR);

    let mut prepare_container_args = vec![];

    if let Some(ContainerLogConfig {
        choice: Some(ContainerLogConfigChoice::Automatic(log_config)),
    }) = merged_config.logging.containers.get(&Container::Prepare)
    {
        prepare_container_args.push(product_logging::framework::capture_shell_output(
            STACKABLE_LOG_DIR,
            &prepare_container_name,
            log_config,
        ));
    }

    prepare_container_args.extend(kafka_security.prepare_container_command_args());

>>>>>>> 0d7e1163
    cb_prepare
        .image_from_product_image(resolved_product_image)
        .command(vec![
            "/bin/bash".to_string(),
            "-euo".to_string(),
            "pipefail".to_string(),
            "-c".to_string(),
        ])
        .args(vec![prepare_container_args.join(" && ")])
        .add_volume_mount(LOG_DIRS_VOLUME_NAME, STACKABLE_DATA_DIR)
<<<<<<< HEAD
        .add_volume_mount("listener", STACKABLE_LISTENER_DIR)
        .security_context(SecurityContextBuilder::run_as_root());
=======
        .add_volume_mount("tmp", STACKABLE_TMP_DIR)
        .add_volume_mount("log", STACKABLE_LOG_DIR);
>>>>>>> 0d7e1163

    let pvcs = merged_config.resources.storage.build_pvcs();

    let mut env = broker_config
        .get(&PropertyNameKind::Env)
        .into_iter()
        .flatten()
        .map(|(k, v)| EnvVar {
            name: k.clone(),
            value: Some(v.clone()),
            ..EnvVar::default()
        })
        .collect::<Vec<_>>();

    if let Some(memory_limit) = merged_config.resources.memory.limit.as_ref() {
        let heap_size = MemoryQuantity::try_from(memory_limit)
            .context(InvalidHeapConfigSnafu)?
            .scale_to(BinaryMultiple::Mebi)
            * JAVA_HEAP_RATIO;

        env.push(EnvVar {
            name: KAFKA_HEAP_OPTS.to_string(),
            value: Some(format!(
                "-Xmx{heap}",
                heap = heap_size
                    .format_for_java()
                    .context(InvalidHeapConfigSnafu)?
            )),
            ..EnvVar::default()
        });
    }

    env.push(EnvVar {
        name: "ZOOKEEPER".to_string(),
        value_from: Some(EnvVarSource {
            config_map_key_ref: Some(ConfigMapKeySelector {
                name: Some(kafka.spec.cluster_config.zookeeper_config_map_name.clone()),
                key: "ZOOKEEPER".to_string(),
                ..ConfigMapKeySelector::default()
            }),
            ..EnvVarSource::default()
        }),
        ..EnvVar::default()
    });

    env.push(EnvVar {
        name: "POD_NAME".to_string(),
        value_from: Some(EnvVarSource {
            field_ref: Some(ObjectFieldSelector {
                api_version: Some("v1".to_string()),
                field_path: "metadata.name".to_string(),
            }),
            ..EnvVarSource::default()
        }),
        ..EnvVar::default()
    });

    let jvm_args = format!("-javaagent:/stackable/jmx/jmx_prometheus_javaagent-0.16.1.jar={}:/stackable/jmx/broker.yaml", METRICS_PORT);
    let kafka_listeners =
        get_kafka_listener_config(kafka, kafka_security, &rolegroup_ref.object_name())
            .context(InvalidKafkaListenersSnafu)?;

    cb_kafka
        .image_from_product_image(resolved_product_image)
        .command(vec!["sh".to_string(), "-c".to_string()])
        .args(vec![kafka_security
            .kafka_container_commands(&kafka_listeners, opa_connect_string)
            .join(" ")])
        .add_env_var("EXTRA_ARGS", jvm_args)
        .add_env_var(
            "KAFKA_LOG4J_OPTS",
            format!("-Dlog4j.configuration=file:{STACKABLE_LOG_CONFIG_DIR}/{LOG4J_CONFIG_FILE}"),
        )
        .add_env_vars(env)
        .add_container_ports(container_ports(kafka_security))
        .add_volume_mount(LOG_DIRS_VOLUME_NAME, STACKABLE_DATA_DIR)
        .add_volume_mount("config", STACKABLE_CONFIG_DIR)
<<<<<<< HEAD
        .add_volume_mount("listener", STACKABLE_LISTENER_DIR)
        .resources(container_resources);
=======
        .add_volume_mount("tmp", STACKABLE_TMP_DIR)
        .add_volume_mount("log-config", STACKABLE_LOG_CONFIG_DIR)
        .add_volume_mount("log", STACKABLE_LOG_DIR)
        .resources(merged_config.resources.clone().into());
>>>>>>> 0d7e1163

    // Use kcat sidecar for probing container status rather than the official Kafka tools, since they incur a lot of
    // unacceptable perf overhead
    cb_kcat_prober
        .image_from_product_image(resolved_product_image)
        .command(vec!["sleep".to_string(), "infinity".to_string()])
        // Only allow the global load balancing service to send traffic to pods that are members of the quorum
        // This also acts as a hint to the StatefulSet controller to wait for each pod to enter quorum before taking down the next
        .readiness_probe(Probe {
            exec: Some(ExecAction {
                // If the broker is able to get its fellow cluster members then it has at least completed basic registration at some point
                command: Some(kafka_security.kcat_prober_container_commands()),
            }),
            timeout_seconds: Some(5),
            period_seconds: Some(2),
            ..Probe::default()
        });

    if let Some(ContainerLogConfig {
        choice:
            Some(ContainerLogConfigChoice::Custom(CustomContainerLogConfig {
                custom: ConfigMapLogConfig { config_map },
            })),
    }) = merged_config.logging.containers.get(&Container::Kafka)
    {
        pod_builder.add_volume(Volume {
            name: "log-config".to_string(),
            config_map: Some(ConfigMapVolumeSource {
                name: Some(config_map.into()),
                ..ConfigMapVolumeSource::default()
            }),
            ..Volume::default()
        });
    } else {
        pod_builder.add_volume(Volume {
            name: "log-config".to_string(),
            config_map: Some(ConfigMapVolumeSource {
                name: Some(rolegroup_ref.object_name()),
                ..ConfigMapVolumeSource::default()
            }),
            ..Volume::default()
        });
    }

    pod_builder
        .metadata_builder(|m| {
            m.with_recommended_labels(build_recommended_labels(
                kafka,
                KAFKA_CONTROLLER_NAME,
                &resolved_product_image.app_version_label,
                &rolegroup_ref.role,
                &rolegroup_ref.role_group,
<<<<<<< HEAD
            )
=======
            ))
            .with_label(pod_svc_controller::LABEL_ENABLE, "true")
>>>>>>> 0d7e1163
        })
        .image_pull_secrets_from_product_image(resolved_product_image)
        .add_init_container(cb_prepare.build())
<<<<<<< HEAD
=======
        .add_init_container(cb_get_svc.build())
>>>>>>> 0d7e1163
        .add_container(cb_kafka.build())
        .add_container(cb_kcat_prober.build())
        .affinity(&merged_config.affinity)
        .add_volume(Volume {
            name: "config".to_string(),
            config_map: Some(ConfigMapVolumeSource {
                name: Some(rolegroup_ref.object_name()),
                ..ConfigMapVolumeSource::default()
            }),
            ..Volume::default()
        })
<<<<<<< HEAD
        .add_listener_volume_by_listener_class("listener", "nodeport")
        .build_template();
=======
        .add_volume(Volume {
            name: "tmp".to_string(),
            empty_dir: Some(EmptyDirVolumeSource::default()),
            ..Volume::default()
        })
        .add_volume(Volume {
            name: "log".to_string(),
            empty_dir: Some(EmptyDirVolumeSource {
                medium: None,
                size_limit: Some(Quantity(format!("{LOG_VOLUME_SIZE_IN_MIB}Mi"))),
            }),
            ..Volume::default()
        })
        .security_context(PodSecurityContext {
            run_as_user: Some(1000),
            run_as_group: Some(1000),
            fs_group: Some(1000),
            ..PodSecurityContext::default()
        });

    // Add vector container after kafka container to keep the defaulting into kafka container
    if merged_config.logging.enable_vector_agent {
        pod_builder.add_container(product_logging::framework::vector_container(
            resolved_product_image,
            "config",
            "log",
            merged_config.logging.containers.get(&Container::Vector),
        ));
    }

    let mut pod_template = pod_builder.build_template();
>>>>>>> 0d7e1163
    let pod_template_spec = pod_template.spec.get_or_insert_with(PodSpec::default);
    // Don't run kcat pod as PID 1, to ensure that default signal handlers apply
    pod_template_spec.share_process_namespace = Some(true);
    pod_template_spec.service_account_name = Some(
        serviceaccount
            .name_in_ns_of(kafka)
            .context(InvalidServiceAccountSnafu)?
            .to_string(),
    );
    Ok(StatefulSet {
        metadata: ObjectMetaBuilder::new()
            .name_and_namespace(kafka)
            .name(&rolegroup_ref.object_name())
            .ownerreference_from_resource(kafka, None, Some(true))
            .context(ObjectMissingMetadataForOwnerRefSnafu)?
            .with_recommended_labels(build_recommended_labels(
                kafka,
                KAFKA_CONTROLLER_NAME,
                &resolved_product_image.app_version_label,
                &rolegroup_ref.role,
                &rolegroup_ref.role_group,
            ))
            .build(),
        spec: Some(StatefulSetSpec {
            pod_management_policy: Some("Parallel".to_string()),
            replicas: if kafka.spec.stopped.unwrap_or(false) {
                Some(0)
            } else {
                rolegroup.replicas.map(i32::from)
            },
            selector: LabelSelector {
                match_labels: Some(role_group_selector_labels(
                    kafka,
                    APP_NAME,
                    &rolegroup_ref.role,
                    &rolegroup_ref.role_group,
                )),
                ..LabelSelector::default()
            },
            service_name: rolegroup_ref.object_name(),
            template: pod_template,
            volume_claim_templates: Some(pvcs),
            ..StatefulSetSpec::default()
        }),
        status: None,
    })
}

pub fn error_policy(_obj: Arc<KafkaCluster>, _error: &Error, _ctx: Arc<Ctx>) -> Action {
    Action::requeue(Duration::from_secs(5))
}

/// We only expose client HTTP / HTTPS and Metrics ports.
fn service_ports(kafka_security: &KafkaTlsSecurity) -> Vec<ServicePort> {
    vec![
        ServicePort {
            name: Some(METRICS_PORT_NAME.to_string()),
            port: METRICS_PORT.into(),
            protocol: Some("TCP".to_string()),
            ..ServicePort::default()
        },
        ServicePort {
            name: Some(kafka_security.client_port_name().to_string()),
            port: kafka_security.client_port().into(),
            protocol: Some("TCP".to_string()),
            ..ServicePort::default()
        },
    ]
}

/// We only expose client HTTP / HTTPS and Metrics ports.
fn container_ports(kafka_security: &KafkaTlsSecurity) -> Vec<ContainerPort> {
    vec![
        ContainerPort {
            name: Some(METRICS_PORT_NAME.to_string()),
            container_port: METRICS_PORT.into(),
            protocol: Some("TCP".to_string()),
            ..ContainerPort::default()
        },
        ContainerPort {
            name: Some(kafka_security.client_port_name().to_string()),
            container_port: kafka_security.client_port().into(),
            protocol: Some("TCP".to_string()),
            ..ContainerPort::default()
        },
    ]
}<|MERGE_RESOLUTION|>--- conflicted
+++ resolved
@@ -4,27 +4,18 @@
 };
 use crate::{
     discovery::{self, build_discovery_configmaps},
-    pod_svc_controller,
     product_logging::{LOG4J_CONFIG_FILE, LOG_VOLUME_SIZE_IN_MIB},
     utils::{self, build_recommended_labels, ObjectRefExt},
     ControllerConfig,
 };
 
 use snafu::{OptionExt, ResultExt, Snafu};
+use stackable_kafka_crd::STACKABLE_LISTENER_DIR;
 use stackable_kafka_crd::{
-<<<<<<< HEAD
-    listener::get_kafka_listener_config, KafkaCluster, KafkaConfig, KafkaRole, TlsSecretClass,
-    APP_NAME, CLIENT_PORT, CLIENT_PORT_NAME, KAFKA_HEAP_OPTS, LOG_DIRS_VOLUME_NAME, METRICS_PORT,
-    METRICS_PORT_NAME, SECURE_CLIENT_PORT, SECURE_CLIENT_PORT_NAME, SERVER_PROPERTIES_FILE,
-    STACKABLE_CONFIG_DIR, STACKABLE_DATA_DIR, STACKABLE_LISTENER_DIR,
-    STACKABLE_TLS_CLIENT_AUTH_DIR, STACKABLE_TLS_CLIENT_DIR, STACKABLE_TLS_INTERNAL_DIR,
-    TLS_DEFAULT_SECRET_CLASS,
-=======
     listener::get_kafka_listener_config, security::KafkaTlsSecurity, Container, KafkaCluster,
     KafkaConfig, KafkaRole, APP_NAME, DOCKER_IMAGE_BASE_NAME, KAFKA_HEAP_OPTS,
     LOG_DIRS_VOLUME_NAME, METRICS_PORT, METRICS_PORT_NAME, OPERATOR_NAME, SERVER_PROPERTIES_FILE,
-    STACKABLE_CONFIG_DIR, STACKABLE_DATA_DIR, STACKABLE_LOG_CONFIG_DIR, STACKABLE_TMP_DIR,
->>>>>>> 0d7e1163
+    STACKABLE_CONFIG_DIR, STACKABLE_DATA_DIR, STACKABLE_LOG_CONFIG_DIR,
 };
 use stackable_operator::{
     builder::{ConfigMapBuilder, ContainerBuilder, ObjectMetaBuilder, PodBuilder},
@@ -37,16 +28,10 @@
         api::{
             apps::v1::{StatefulSet, StatefulSetSpec},
             core::v1::{
-<<<<<<< HEAD
-                ConfigMap, ConfigMapKeySelector, ConfigMapVolumeSource, ContainerPort, EnvVar,
-                EnvVarSource, ExecAction, ObjectFieldSelector, PodSpec, Probe,
-                ResourceRequirements, Service, ServiceAccount, ServicePort, ServiceSpec, Volume,
-=======
                 ConfigMap, ConfigMapKeySelector, ConfigMapVolumeSource, ContainerPort,
                 EmptyDirVolumeSource, EnvVar, EnvVarSource, ExecAction, ObjectFieldSelector,
                 PodSecurityContext, PodSpec, Probe, Service, ServiceAccount, ServicePort,
                 ServiceSpec, Volume,
->>>>>>> 0d7e1163
             },
             rbac::v1::{RoleBinding, RoleRef, Subject},
         },
@@ -81,20 +66,8 @@
 };
 use strum::{EnumDiscriminants, IntoStaticStr};
 
-<<<<<<< HEAD
-use crate::command::kcat_container_cmd_args;
-use crate::{
-    command,
-    discovery::{self, build_discovery_configmaps},
-    utils::{self, ObjectRefExt},
-    ControllerConfig,
-};
-
-const RESOURCE_SCOPE: &str = "kafka-operator_kafkacluster";
-=======
 pub const KAFKA_CONTROLLER_NAME: &str = "kafkacluster";
 const JAVA_HEAP_RATIO: f32 = 0.8;
->>>>>>> 0d7e1163
 
 pub struct Ctx {
     pub client: stackable_operator::client::Client,
@@ -659,12 +632,6 @@
             name: prepare_container_name.clone(),
         })?;
 
-    let get_svc_container_name = Container::GetService.to_string();
-    let mut cb_get_svc =
-        ContainerBuilder::new(&get_svc_container_name).context(InvalidContainerNameSnafu {
-            name: get_svc_container_name.clone(),
-        })?;
-
     let kcat_prober_container_name = Container::KcatProber.to_string();
     let mut cb_kcat_prober =
         ContainerBuilder::new(&kcat_prober_container_name).context(InvalidContainerNameSnafu {
@@ -687,53 +654,6 @@
         .with_context(|| RoleGroupNotFoundSnafu {
             rolegroup: rolegroup_ref.clone(),
         })?;
-<<<<<<< HEAD
-    let image_version = kafka
-        .image_version()
-        .context(KafkaVersionParseFailureSnafu)?;
-    let image = format!("docker.stackable.tech/stackable/kafka:{}", image_version);
-
-    // add client authentication volumes if required
-    if let Some(auth_class) = client_authentication_class {
-        match &auth_class.spec.provider {
-            AuthenticationClassProvider::Tls(TlsAuthenticationProvider {
-                client_cert_secret_class: Some(secret_class),
-            }) => {
-                cb_prepare.add_volume_mount(
-                    "client-tls-authentication-certificate",
-                    STACKABLE_TLS_CLIENT_AUTH_DIR,
-                );
-                cb_kafka.add_volume_mount(
-                    "client-tls-authentication-certificate",
-                    STACKABLE_TLS_CLIENT_AUTH_DIR,
-                );
-                cb_kcat_prober.add_volume_mount(
-                    "client-tls-authentication-certificate",
-                    STACKABLE_TLS_CLIENT_AUTH_DIR,
-                );
-                pod_builder.add_volume(create_tls_volume(
-                    "client-tls-authentication-certificate",
-                    Some(&TlsSecretClass {
-                        secret_class: secret_class.clone(),
-                    }),
-                ));
-            }
-            _ => {
-                return Err(Error::AuthenticationMethodNotSupported {
-                    authentication_class: ObjectRef::from_obj(auth_class),
-                    supported: vec!["tls".to_string()],
-                    method: auth_class.spec.provider.to_string(),
-                })
-            }
-        }
-    } else if let Some(tls) = kafka.client_tls_secret_class() {
-        cb_prepare.add_volume_mount("client-tls-certificate", STACKABLE_TLS_CLIENT_DIR);
-        cb_kafka.add_volume_mount("client-tls-certificate", STACKABLE_TLS_CLIENT_DIR);
-        cb_kcat_prober.add_volume_mount("client-tls-certificate", STACKABLE_TLS_CLIENT_DIR);
-        pod_builder.add_volume(create_tls_volume("client-tls-certificate", Some(tls)));
-    }
-=======
->>>>>>> 0d7e1163
 
     let mut pod_builder = PodBuilder::new();
 
@@ -744,30 +664,6 @@
         &mut cb_kcat_prober,
         &mut cb_kafka,
     );
-
-<<<<<<< HEAD
-=======
-    cb_get_svc
-        .image_from_product_image(resolved_product_image)
-        .command(vec!["bash".to_string()])
-        .args(vec![
-            "-euo".to_string(),
-            "pipefail".to_string(),
-            "-c".to_string(),
-            kafka_security.svc_container_commands(),
-        ])
-        .add_env_vars(vec![EnvVar {
-            name: "POD_NAME".to_string(),
-            value_from: Some(EnvVarSource {
-                field_ref: Some(ObjectFieldSelector {
-                    api_version: Some("v1".to_string()),
-                    field_path: "metadata.name".to_string(),
-                }),
-                ..EnvVarSource::default()
-            }),
-            ..EnvVar::default()
-        }])
-        .add_volume_mount("tmp", STACKABLE_TMP_DIR);
 
     let mut prepare_container_args = vec![];
 
@@ -784,7 +680,6 @@
 
     prepare_container_args.extend(kafka_security.prepare_container_command_args());
 
->>>>>>> 0d7e1163
     cb_prepare
         .image_from_product_image(resolved_product_image)
         .command(vec![
@@ -795,13 +690,8 @@
         ])
         .args(vec![prepare_container_args.join(" && ")])
         .add_volume_mount(LOG_DIRS_VOLUME_NAME, STACKABLE_DATA_DIR)
-<<<<<<< HEAD
         .add_volume_mount("listener", STACKABLE_LISTENER_DIR)
-        .security_context(SecurityContextBuilder::run_as_root());
-=======
-        .add_volume_mount("tmp", STACKABLE_TMP_DIR)
         .add_volume_mount("log", STACKABLE_LOG_DIR);
->>>>>>> 0d7e1163
 
     let pvcs = merged_config.resources.storage.build_pvcs();
 
@@ -879,15 +769,10 @@
         .add_container_ports(container_ports(kafka_security))
         .add_volume_mount(LOG_DIRS_VOLUME_NAME, STACKABLE_DATA_DIR)
         .add_volume_mount("config", STACKABLE_CONFIG_DIR)
-<<<<<<< HEAD
         .add_volume_mount("listener", STACKABLE_LISTENER_DIR)
-        .resources(container_resources);
-=======
-        .add_volume_mount("tmp", STACKABLE_TMP_DIR)
         .add_volume_mount("log-config", STACKABLE_LOG_CONFIG_DIR)
         .add_volume_mount("log", STACKABLE_LOG_DIR)
         .resources(merged_config.resources.clone().into());
->>>>>>> 0d7e1163
 
     // Use kcat sidecar for probing container status rather than the official Kafka tools, since they incur a lot of
     // unacceptable perf overhead
@@ -940,19 +825,10 @@
                 &resolved_product_image.app_version_label,
                 &rolegroup_ref.role,
                 &rolegroup_ref.role_group,
-<<<<<<< HEAD
-            )
-=======
             ))
-            .with_label(pod_svc_controller::LABEL_ENABLE, "true")
->>>>>>> 0d7e1163
         })
         .image_pull_secrets_from_product_image(resolved_product_image)
         .add_init_container(cb_prepare.build())
-<<<<<<< HEAD
-=======
-        .add_init_container(cb_get_svc.build())
->>>>>>> 0d7e1163
         .add_container(cb_kafka.build())
         .add_container(cb_kcat_prober.build())
         .affinity(&merged_config.affinity)
@@ -964,15 +840,7 @@
             }),
             ..Volume::default()
         })
-<<<<<<< HEAD
         .add_listener_volume_by_listener_class("listener", "nodeport")
-        .build_template();
-=======
-        .add_volume(Volume {
-            name: "tmp".to_string(),
-            empty_dir: Some(EmptyDirVolumeSource::default()),
-            ..Volume::default()
-        })
         .add_volume(Volume {
             name: "log".to_string(),
             empty_dir: Some(EmptyDirVolumeSource {
@@ -999,7 +867,6 @@
     }
 
     let mut pod_template = pod_builder.build_template();
->>>>>>> 0d7e1163
     let pod_template_spec = pod_template.spec.get_or_insert_with(PodSpec::default);
     // Don't run kcat pod as PID 1, to ensure that default signal handlers apply
     pod_template_spec.share_process_namespace = Some(true);
