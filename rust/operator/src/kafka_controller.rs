//! Ensures that `Pod`s are configured and running for each [`KafkaCluster`]

use snafu::{OptionExt, ResultExt, Snafu};
use stackable_kafka_crd::{
    listener::get_kafka_listener_config, KafkaCluster, KafkaConfig, KafkaRole, TlsSecretClass,
    APP_NAME, CLIENT_PORT, CLIENT_PORT_NAME, KAFKA_HEAP_OPTS, LOG_DIRS_VOLUME_NAME, METRICS_PORT,
    METRICS_PORT_NAME, SECURE_CLIENT_PORT, SECURE_CLIENT_PORT_NAME, SERVER_PROPERTIES_FILE,
    STACKABLE_CONFIG_DIR, STACKABLE_DATA_DIR, STACKABLE_LISTENER_DIR,
    STACKABLE_TLS_CLIENT_AUTH_DIR, STACKABLE_TLS_CLIENT_DIR, STACKABLE_TLS_INTERNAL_DIR,
    TLS_DEFAULT_SECRET_CLASS,
};
use stackable_operator::{
    builder::{
        ConfigMapBuilder, ContainerBuilder, ObjectMetaBuilder, PodBuilder,
        SecretOperatorVolumeSourceBuilder, SecurityContextBuilder, VolumeBuilder,
    },
    cluster_resources::ClusterResources,
    commons::{
        authentication::{AuthenticationClass, AuthenticationClassProvider},
        opa::OpaApiVersion,
        tls::TlsAuthenticationProvider,
    },
    config::fragment::ValidationError,
    k8s_openapi::{
        api::{
            apps::v1::{StatefulSet, StatefulSetSpec},
            core::v1::{
<<<<<<< HEAD
                ConfigMap, ConfigMapKeySelector, ConfigMapVolumeSource, ContainerPort, EnvVar,
                EnvVarSource, EphemeralVolumeSource, ExecAction, ObjectFieldSelector,
                PersistentVolumeClaimSpec, PersistentVolumeClaimTemplate, PodSpec, Probe,
                ResourceRequirements, Service, ServiceAccount, ServicePort, ServiceSpec, Volume,
=======
                ConfigMap, ConfigMapKeySelector, ConfigMapVolumeSource, ContainerPort,
                EmptyDirVolumeSource, EnvVar, EnvVarSource, ExecAction, ObjectFieldSelector,
                PodSpec, Probe, ResourceRequirements, Service, ServiceAccount, ServicePort,
                ServiceSpec, Volume,
>>>>>>> c37d6c4e
            },
            rbac::v1::{RoleBinding, RoleRef, Subject},
        },
        apimachinery::pkg::{api::resource::Quantity, apis::meta::v1::LabelSelector},
    },
    kube::{
        api::DynamicObject,
        core::ObjectMeta,
        runtime::{controller::Action, reflector::ObjectRef},
        Resource,
    },
    labels::{role_group_selector_labels, role_selector_labels},
    logging::controller::ReconcilerError,
    product_config::{
        types::PropertyNameKind, writer::to_java_properties_string, ProductConfigManager,
    },
    product_config_utils::{transform_all_roles_to_config, validate_all_roles_and_groups_config},
    role_utils::RoleGroupRef,
};
use std::{
    borrow::Cow,
    collections::{BTreeMap, HashMap},
    sync::Arc,
    time::Duration,
};
use strum::{EnumDiscriminants, IntoStaticStr};

use crate::command::kcat_container_cmd_args;
use crate::{
    command,
    discovery::{self, build_discovery_configmaps},
    utils::{self, ObjectRefExt},
    ControllerConfig,
};

const RESOURCE_SCOPE: &str = "kafka-operator_kafkacluster";

pub struct Ctx {
    pub client: stackable_operator::client::Client,
    pub controller_config: ControllerConfig,
    pub product_config: ProductConfigManager,
}

#[derive(Snafu, Debug, EnumDiscriminants)]
#[strum_discriminants(derive(IntoStaticStr))]
#[allow(clippy::enum_variant_names)]
pub enum Error {
    #[snafu(display("object has no name"))]
    ObjectHasNoName,
    #[snafu(display("object has no namespace"))]
    ObjectHasNoNamespace,
    #[snafu(display("object defines no version"))]
    ObjectHasNoVersion,
    #[snafu(display("object defines no broker role"))]
    NoBrokerRole,
    #[snafu(display("failed to calculate global service name"))]
    GlobalServiceNameNotFound,
    #[snafu(display("failed to apply role Service"))]
    ApplyRoleService {
        source: stackable_operator::error::Error,
    },
    #[snafu(display("failed to apply role ServiceAccount"))]
    ApplyRoleServiceAccount {
        source: stackable_operator::error::Error,
    },
    #[snafu(display("failed to apply global RoleBinding"))]
    ApplyRoleRoleBinding {
        source: stackable_operator::error::Error,
    },
    #[snafu(display("failed to apply Service for {}", rolegroup))]
    ApplyRoleGroupService {
        source: stackable_operator::error::Error,
        rolegroup: RoleGroupRef<KafkaCluster>,
    },
    #[snafu(display("failed to build ConfigMap for {}", rolegroup))]
    BuildRoleGroupConfig {
        source: stackable_operator::error::Error,
        rolegroup: RoleGroupRef<KafkaCluster>,
    },
    #[snafu(display("failed to apply ConfigMap for {}", rolegroup))]
    ApplyRoleGroupConfig {
        source: stackable_operator::error::Error,
        rolegroup: RoleGroupRef<KafkaCluster>,
    },
    #[snafu(display("failed to apply StatefulSet for {}", rolegroup))]
    ApplyRoleGroupStatefulSet {
        source: stackable_operator::error::Error,
        rolegroup: RoleGroupRef<KafkaCluster>,
    },
    #[snafu(display("failed to generate product config"))]
    GenerateProductConfig {
        source: stackable_operator::product_config_utils::ConfigError,
    },
    #[snafu(display("invalid product config"))]
    InvalidProductConfig {
        source: stackable_operator::error::Error,
    },
    #[snafu(display("failed to serialize zoo.cfg for {}", rolegroup))]
    SerializeZooCfg {
        source: stackable_operator::product_config::writer::PropertiesWriterError,
        rolegroup: RoleGroupRef<KafkaCluster>,
    },
    #[snafu(display("object is missing metadata to build owner reference"))]
    ObjectMissingMetadataForOwnerRef {
        source: stackable_operator::error::Error,
    },
    #[snafu(display("failed to build discovery ConfigMap"))]
    BuildDiscoveryConfig { source: discovery::Error },
    #[snafu(display("failed to apply discovery ConfigMap"))]
    ApplyDiscoveryConfig {
        source: stackable_operator::error::Error,
    },
    #[snafu(display("failed to find rolegroup {}", rolegroup))]
    RoleGroupNotFound {
        rolegroup: RoleGroupRef<KafkaCluster>,
    },
    #[snafu(display("failed to validate configuration of rolegroup {rolegroup}"))]
    RoleGroupValidation {
        rolegroup: RoleGroupRef<KafkaCluster>,
        source: ValidationError,
    },
    #[snafu(display("invalid ServiceAccount"))]
    InvalidServiceAccount {
        source: utils::NamespaceMismatchError,
    },
    #[snafu(display("invalid OpaConfig"))]
    InvalidOpaConfig {
        source: stackable_operator::error::Error,
    },
    #[snafu(display("invalid java heap config: {source}"))]
    InvalidJavaHeapConfig {
        source: stackable_operator::error::Error,
    },
    #[snafu(display("failed to parse Kafka version/image"))]
    KafkaVersionParseFailure { source: stackable_kafka_crd::Error },
    #[snafu(display("failed to retrieve {}", authentication_class))]
    AuthenticationClassRetrieval {
        source: stackable_operator::error::Error,
        authentication_class: ObjectRef<AuthenticationClass>,
    },
    #[snafu(display(
        "failed to use authentication mechanism {} - supported methods: {:?}",
        method,
        supported
    ))]
    AuthenticationMethodNotSupported {
        authentication_class: ObjectRef<AuthenticationClass>,
        supported: Vec<String>,
        method: String,
    },
    #[snafu(display("invalid kafka listeners"))]
    InvalidKafkaListeners {
        source: stackable_kafka_crd::listener::KafkaListenerError,
    },
    #[snafu(display("invalid container name [{name}]"))]
    InvalidContainerName {
        name: String,
        source: stackable_operator::error::Error,
    },
    #[snafu(display("failed to delete orphaned resources"))]
    DeleteOrphans {
        source: stackable_operator::error::Error,
    },
}
type Result<T, E = Error> = std::result::Result<T, E>;

impl ReconcilerError for Error {
    fn category(&self) -> &'static str {
        ErrorDiscriminants::from(self).into()
    }

    fn secondary_object(&self) -> Option<ObjectRef<DynamicObject>> {
        match self {
            Error::ObjectHasNoName => None,
            Error::ObjectHasNoNamespace => None,
            Error::ObjectHasNoVersion => None,
            Error::NoBrokerRole => None,
            Error::GlobalServiceNameNotFound => None,
            Error::ApplyRoleService { .. } => None,
            Error::ApplyRoleServiceAccount { .. } => None,
            Error::ApplyRoleRoleBinding { .. } => None,
            Error::ApplyRoleGroupService { .. } => None,
            Error::BuildRoleGroupConfig { .. } => None,
            Error::ApplyRoleGroupConfig { .. } => None,
            Error::ApplyRoleGroupStatefulSet { .. } => None,
            Error::GenerateProductConfig { .. } => None,
            Error::InvalidProductConfig { .. } => None,
            Error::SerializeZooCfg { .. } => None,
            Error::ObjectMissingMetadataForOwnerRef { .. } => None,
            Error::BuildDiscoveryConfig { .. } => None,
            Error::ApplyDiscoveryConfig { .. } => None,
            Error::RoleGroupNotFound { .. } => None,
            Error::RoleGroupValidation { .. } => None,
            Error::InvalidServiceAccount { .. } => None,
            Error::InvalidOpaConfig { .. } => None,
            Error::InvalidJavaHeapConfig { .. } => None,
            Error::KafkaVersionParseFailure { .. } => None,
            Error::AuthenticationClassRetrieval {
                authentication_class,
                ..
            } => Some(authentication_class.clone().erase()),
            Error::AuthenticationMethodNotSupported {
                authentication_class,
                ..
            } => Some(authentication_class.clone().erase()),
            Error::InvalidKafkaListeners { .. } => None,
            Error::InvalidContainerName { .. } => None,
            Error::DeleteOrphans { .. } => None,
        }
    }
}

pub async fn reconcile_kafka(kafka: Arc<KafkaCluster>, ctx: Arc<Ctx>) -> Result<Action> {
    tracing::info!("Starting reconcile");
    let client = &ctx.client;

    let mut cluster_resources =
        ClusterResources::new(APP_NAME, RESOURCE_SCOPE, &kafka.object_ref(&())).unwrap();

    let validated_config = validate_all_roles_and_groups_config(
        kafka
            .product_version()
            .context(KafkaVersionParseFailureSnafu)?,
        &transform_all_roles_to_config(
            &*kafka,
            [(
                KafkaRole::Broker.to_string(),
                (
                    vec![
                        PropertyNameKind::File(SERVER_PROPERTIES_FILE.to_string()),
                        PropertyNameKind::Env,
                    ],
                    kafka.spec.brokers.clone().context(NoBrokerRoleSnafu)?,
                ),
            )]
            .into(),
        )
        .context(GenerateProductConfigSnafu)?,
        &ctx.product_config,
        false,
        false,
    )
    .context(InvalidProductConfigSnafu)?;
    let role_broker_config = validated_config
        .get(&KafkaRole::Broker.to_string())
        .map(Cow::Borrowed)
        .unwrap_or_default();

    let client_authentication_class = if let Some(auth_class) = kafka.client_authentication_class()
    {
        Some(
            AuthenticationClass::resolve(client, auth_class)
                .await
                .context(AuthenticationClassRetrievalSnafu {
                    authentication_class: ObjectRef::<AuthenticationClass>::new(auth_class),
                })?,
        )
    } else {
        None
    };

    // Assemble the OPA connection string from the discovery and the given path if provided
    // Will be passed as --override parameter in the cli in the state ful set
    let opa_connect = if let Some(opa_spec) = &kafka.spec.opa {
        Some(
            opa_spec
                .full_document_url_from_config_map(
                    client,
                    &*kafka,
                    Some("allow"),
                    OpaApiVersion::V1,
                )
                .await
                .context(InvalidOpaConfigSnafu)?,
        )
    } else {
        None
    };

    let broker_role_service = build_broker_role_service(&kafka)?;
    let (broker_role_serviceaccount, broker_role_rolebinding) =
        build_broker_role_serviceaccount(&kafka, &ctx.controller_config)?;
    let broker_role_serviceaccount_ref = ObjectRef::from_obj(&broker_role_serviceaccount);
    let broker_role_service = cluster_resources
        .add(client, &broker_role_service)
        .await
        .context(ApplyRoleServiceSnafu)?;
    cluster_resources
        .add(client, &broker_role_serviceaccount)
        .await
        .context(ApplyRoleServiceAccountSnafu)?;
    cluster_resources
        .add(client, &broker_role_rolebinding)
        .await
        .context(ApplyRoleRoleBindingSnafu)?;

    for (rolegroup_name, rolegroup_config) in role_broker_config.iter() {
        let rolegroup_ref = kafka.broker_rolegroup_ref(rolegroup_name);
        let (role, rolegroup) =
            kafka
                .rolegroup(&rolegroup_ref)
                .with_context(|| RoleGroupNotFoundSnafu {
                    rolegroup: rolegroup_ref.clone(),
                })?;
        let rolegroup_typed_config = rolegroup
            .validate_config::<KafkaConfig>(role, &KafkaCluster::broker_default_config())
            .with_context(|_| RoleGroupValidationSnafu {
                rolegroup: rolegroup_ref.clone(),
            })?;

        let rg_service = build_broker_rolegroup_service(&rolegroup_ref, &kafka)?;
        let rg_configmap =
            build_broker_rolegroup_config_map(&rolegroup_ref, &kafka, rolegroup_config)?;
        let rg_statefulset = build_broker_rolegroup_statefulset(
            &rolegroup_ref,
            &kafka,
            rolegroup_config,
            &broker_role_serviceaccount_ref,
            opa_connect.as_deref(),
            client_authentication_class.as_ref(),
            &rolegroup_typed_config,
        )?;
        cluster_resources
            .add(client, &rg_service)
            .await
            .with_context(|_| ApplyRoleGroupServiceSnafu {
                rolegroup: rolegroup_ref.clone(),
            })?;
        cluster_resources
            .add(client, &rg_configmap)
            .await
            .with_context(|_| ApplyRoleGroupConfigSnafu {
                rolegroup: rolegroup_ref.clone(),
            })?;
        cluster_resources
            .add(client, &rg_statefulset)
            .await
            .with_context(|_| ApplyRoleGroupStatefulSetSnafu {
                rolegroup: rolegroup_ref.clone(),
            })?;
    }

    for discovery_cm in build_discovery_configmaps(
        client,
        &*kafka,
        &kafka,
        &broker_role_service,
        RESOURCE_SCOPE,
    )
    .await
    .context(BuildDiscoveryConfigSnafu)?
    {
        cluster_resources
            .add(client, &discovery_cm)
            .await
            .context(ApplyDiscoveryConfigSnafu)?;
    }

    cluster_resources
        .delete_orphaned_resources(client)
        .await
        .context(DeleteOrphansSnafu)?;

    Ok(Action::await_change())
}

/// The broker-role service is the primary endpoint that should be used by clients that do not perform internal load balancing,
/// including targets outside of the cluster.
pub fn build_broker_role_service(kafka: &KafkaCluster) -> Result<Service> {
    let role_name = KafkaRole::Broker.to_string();
    let role_svc_name = kafka
        .broker_role_service_name()
        .context(GlobalServiceNameNotFoundSnafu)?;
    Ok(Service {
        metadata: ObjectMetaBuilder::new()
            .name_and_namespace(kafka)
            .name(&role_svc_name)
            .ownerreference_from_resource(kafka, None, Some(true))
            .context(ObjectMissingMetadataForOwnerRefSnafu)?
            .with_recommended_labels(
                kafka,
                APP_NAME,
                kafka
                    .image_version()
                    .context(KafkaVersionParseFailureSnafu)?,
                RESOURCE_SCOPE,
                &role_name,
                "global",
            )
            .build(),
        spec: Some(ServiceSpec {
            ports: Some(service_ports(kafka)),
            selector: Some(role_selector_labels(kafka, APP_NAME, &role_name)),
            type_: Some("NodePort".to_string()),
            ..ServiceSpec::default()
        }),
        status: None,
    })
}

fn build_broker_role_serviceaccount(
    kafka: &KafkaCluster,
    controller_config: &ControllerConfig,
) -> Result<(ServiceAccount, RoleBinding)> {
    let role_name = KafkaRole::Broker.to_string();
    let sa_name = format!("{}-{}", kafka.metadata.name.as_ref().unwrap(), role_name);
    let sa = ServiceAccount {
        metadata: ObjectMetaBuilder::new()
            .name_and_namespace(kafka)
            .name(&sa_name)
            .ownerreference_from_resource(kafka, None, Some(true))
            .context(ObjectMissingMetadataForOwnerRefSnafu)?
            .with_recommended_labels(
                kafka,
                APP_NAME,
                kafka
                    .image_version()
                    .context(KafkaVersionParseFailureSnafu)?,
                RESOURCE_SCOPE,
                &role_name,
                "global",
            )
            .build(),
        ..ServiceAccount::default()
    };
    let binding_name = &sa_name;
    let binding = RoleBinding {
        metadata: ObjectMetaBuilder::new()
            .name_and_namespace(kafka)
            .name(binding_name)
            .ownerreference_from_resource(kafka, None, Some(true))
            .context(ObjectMissingMetadataForOwnerRefSnafu)?
            .with_recommended_labels(
                kafka,
                APP_NAME,
                kafka
                    .image_version()
                    .context(KafkaVersionParseFailureSnafu)?,
                RESOURCE_SCOPE,
                &role_name,
                "global",
            )
            .build(),
        role_ref: RoleRef {
            api_group: "rbac.authorization.k8s.io".to_string(), // k8s_openapi 1.24 has made ClusterRole::GROUP crate private
            kind: "ClusterRole".to_string(),
            name: controller_config.broker_clusterrole.clone(),
        },
        subjects: Some(vec![Subject {
            api_group: Some("".to_string()),
            kind: "ServiceAccount".to_string(),
            name: sa_name,
            namespace: sa.metadata.namespace.clone(),
        }]),
    };
    Ok((sa, binding))
}

/// The rolegroup [`ConfigMap`] configures the rolegroup based on the configuration given by the administrator
fn build_broker_rolegroup_config_map(
    rolegroup: &RoleGroupRef<KafkaCluster>,
    kafka: &KafkaCluster,
    broker_config: &HashMap<PropertyNameKind, BTreeMap<String, String>>,
) -> Result<ConfigMap> {
    let server_cfg = broker_config
        .get(&PropertyNameKind::File(SERVER_PROPERTIES_FILE.to_string()))
        .cloned()
        .unwrap_or_default();
    let server_cfg = server_cfg
        .into_iter()
        .map(|(k, v)| (k, Some(v)))
        .collect::<Vec<_>>();
    ConfigMapBuilder::new()
        .metadata(
            ObjectMetaBuilder::new()
                .name_and_namespace(kafka)
                .name(rolegroup.object_name())
                .ownerreference_from_resource(kafka, None, Some(true))
                .context(ObjectMissingMetadataForOwnerRefSnafu)?
                .with_recommended_labels(
                    kafka,
                    APP_NAME,
                    kafka
                        .image_version()
                        .context(KafkaVersionParseFailureSnafu)?,
                    RESOURCE_SCOPE,
                    &rolegroup.role,
                    "global",
                )
                .build(),
        )
        .add_data(
            SERVER_PROPERTIES_FILE,
            to_java_properties_string(server_cfg.iter().map(|(k, v)| (k, v))).with_context(
                |_| SerializeZooCfgSnafu {
                    rolegroup: rolegroup.clone(),
                },
            )?,
        )
        .add_data(
            "log4j.properties",
            kafka.spec.log4j.as_ref().unwrap_or(&"".to_string()),
        )
        .build()
        .with_context(|_| BuildRoleGroupConfigSnafu {
            rolegroup: rolegroup.clone(),
        })
}

/// The rolegroup [`Service`] is a headless service that allows direct access to the instances of a certain rolegroup
///
/// This is mostly useful for internal communication between peers, or for clients that perform client-side load balancing.
fn build_broker_rolegroup_service(
    rolegroup: &RoleGroupRef<KafkaCluster>,
    kafka: &KafkaCluster,
) -> Result<Service> {
    Ok(Service {
        metadata: ObjectMetaBuilder::new()
            .name_and_namespace(kafka)
            .name(&rolegroup.object_name())
            .ownerreference_from_resource(kafka, None, Some(true))
            .context(ObjectMissingMetadataForOwnerRefSnafu)?
            .with_recommended_labels(
                kafka,
                APP_NAME,
                kafka
                    .image_version()
                    .context(KafkaVersionParseFailureSnafu)?,
                RESOURCE_SCOPE,
                &rolegroup.role,
                &rolegroup.role_group,
            )
            .with_label("prometheus.io/scrape", "true")
            .build(),
        spec: Some(ServiceSpec {
            cluster_ip: Some("None".to_string()),
            ports: Some(service_ports(kafka)),
            selector: Some(role_group_selector_labels(
                kafka,
                APP_NAME,
                &rolegroup.role,
                &rolegroup.role_group,
            )),
            publish_not_ready_addresses: Some(true),
            ..ServiceSpec::default()
        }),
        status: None,
    })
}

/// The rolegroup [`StatefulSet`] runs the rolegroup, as configured by the administrator.
///
/// The [`Pod`](`stackable_operator::k8s_openapi::api::core::v1::Pod`)s are accessible through the corresponding [`Service`] (from [`build_broker_rolegroup_service`]).
fn build_broker_rolegroup_statefulset(
    rolegroup_ref: &RoleGroupRef<KafkaCluster>,
    kafka: &KafkaCluster,
    broker_config: &HashMap<PropertyNameKind, BTreeMap<String, String>>,
    serviceaccount: &ObjectRef<ServiceAccount>,
    opa_connect_string: Option<&str>,
    client_authentication_class: Option<&AuthenticationClass>,
    rolegroup_typed_config: &KafkaConfig,
) -> Result<StatefulSet> {
    let mut cb_kafka =
        ContainerBuilder::new(APP_NAME).context(InvalidContainerNameSnafu { name: APP_NAME })?;
    let mut cb_prepare = ContainerBuilder::new("prepare").context(InvalidContainerNameSnafu {
        name: "prepare".to_string(),
    })?;
    let mut cb_kcat_prober =
        ContainerBuilder::new("kcat-prober").context(InvalidContainerNameSnafu {
            name: "kcat-prober".to_string(),
        })?;
    let mut pod_builder = PodBuilder::new();

    let role = kafka.spec.brokers.as_ref().context(NoBrokerRoleSnafu)?;
    let rolegroup = role
        .role_groups
        .get(&rolegroup_ref.role_group)
        .with_context(|| RoleGroupNotFoundSnafu {
            rolegroup: rolegroup_ref.clone(),
        })?;
    let image_version = kafka
        .image_version()
        .context(KafkaVersionParseFailureSnafu)?;
    let image = format!("docker.stackable.tech/stackable/kafka:{}", image_version);

    // add client authentication volumes if required
    if let Some(auth_class) = client_authentication_class {
        match &auth_class.spec.provider {
            AuthenticationClassProvider::Tls(TlsAuthenticationProvider {
                client_cert_secret_class: Some(secret_class),
            }) => {
                cb_prepare.add_volume_mount(
                    "client-tls-authentication-certificate",
                    STACKABLE_TLS_CLIENT_AUTH_DIR,
                );
                cb_kafka.add_volume_mount(
                    "client-tls-authentication-certificate",
                    STACKABLE_TLS_CLIENT_AUTH_DIR,
                );
                cb_kcat_prober.add_volume_mount(
                    "client-tls-authentication-certificate",
                    STACKABLE_TLS_CLIENT_AUTH_DIR,
                );
                pod_builder.add_volume(create_tls_volume(
                    "client-tls-authentication-certificate",
                    Some(&TlsSecretClass {
                        secret_class: secret_class.clone(),
                    }),
                ));
            }
            _ => {
                return Err(Error::AuthenticationMethodNotSupported {
                    authentication_class: ObjectRef::from_obj(auth_class),
                    supported: vec!["tls".to_string()],
                    method: auth_class.spec.provider.to_string(),
                })
            }
        }
    } else if let Some(tls) = kafka.client_tls_secret_class() {
        cb_prepare.add_volume_mount("client-tls-certificate", STACKABLE_TLS_CLIENT_DIR);
        cb_kafka.add_volume_mount("client-tls-certificate", STACKABLE_TLS_CLIENT_DIR);
        cb_kcat_prober.add_volume_mount("client-tls-certificate", STACKABLE_TLS_CLIENT_DIR);
        pod_builder.add_volume(create_tls_volume("client-tls-certificate", Some(tls)));
    }

    if let Some(tls_internal) = kafka.internal_tls_secret_class() {
        cb_prepare.add_volume_mount("internal-tls-certificate", STACKABLE_TLS_INTERNAL_DIR);
        cb_kafka.add_volume_mount("internal-tls-certificate", STACKABLE_TLS_INTERNAL_DIR);
        pod_builder.add_volume(create_tls_volume(
            "internal-tls-certificate",
            Some(tls_internal),
        ));
    }

    cb_prepare
        .image("docker.stackable.tech/stackable/tools:0.2.0-stackable0.3.0")
        .command(vec![
            "/bin/bash".to_string(),
            "-euo".to_string(),
            "pipefail".to_string(),
            "-c".to_string(),
        ])
        .args(vec![command::prepare_container_cmd_args(kafka)])
        .add_volume_mount(LOG_DIRS_VOLUME_NAME, STACKABLE_DATA_DIR)
        .add_volume_mount("listener", STACKABLE_LISTENER_DIR)
        .security_context(SecurityContextBuilder::run_as_root());

    let resources = rolegroup_typed_config.resources.clone();
    let pvcs = resources.storage.build_pvcs();
    let container_resources: ResourceRequirements = resources.into();

    let mut env = broker_config
        .get(&PropertyNameKind::Env)
        .into_iter()
        .flatten()
        .map(|(k, v)| EnvVar {
            name: k.clone(),
            value: Some(v.clone()),
            ..EnvVar::default()
        })
        .collect::<Vec<_>>();

    if let Some(heap_limits) = kafka
        .heap_limits(&container_resources)
        .context(InvalidJavaHeapConfigSnafu)?
    {
        env.push(EnvVar {
            name: KAFKA_HEAP_OPTS.to_string(),
            value: Some(heap_limits),
            ..EnvVar::default()
        });
    }

    env.push(EnvVar {
        name: "ZOOKEEPER".to_string(),
        value_from: Some(EnvVarSource {
            config_map_key_ref: Some(ConfigMapKeySelector {
                name: Some(kafka.spec.zookeeper_config_map_name.clone()),
                key: "ZOOKEEPER".to_string(),
                ..ConfigMapKeySelector::default()
            }),
            ..EnvVarSource::default()
        }),
        ..EnvVar::default()
    });

    env.push(EnvVar {
        name: "POD_NAME".to_string(),
        value_from: Some(EnvVarSource {
            field_ref: Some(ObjectFieldSelector {
                api_version: Some("v1".to_string()),
                field_path: "metadata.name".to_string(),
            }),
            ..EnvVarSource::default()
        }),
        ..EnvVar::default()
    });

    // add env var for log4j if set
    if kafka.spec.log4j.is_some() {
        env.push(EnvVar {
            name: "KAFKA_LOG4J_OPTS".to_string(),
            value: Some(
                "-Dlog4j.configuration=file:/stackable/config/log4j.properties".to_string(),
            ),
            ..EnvVar::default()
        });
    }

    let jvm_args = format!("-javaagent:/stackable/jmx/jmx_prometheus_javaagent-0.16.1.jar={}:/stackable/jmx/broker.yaml", METRICS_PORT);
    let zookeeper_override = "--override \"zookeeper.connect=$ZOOKEEPER\"";

    let kafka_listeners = get_kafka_listener_config(kafka, &rolegroup_ref.object_name())
        .context(InvalidKafkaListenersSnafu)?;
    let listeners_override = format!("--override \"listeners={}\"", kafka_listeners.listeners());
    let advertised_listeners_override = format!(
        "--override \"advertised.listeners={}\"",
        kafka_listeners.advertised_listeners()
    );
    let listener_security_protocol_map_override = format!(
        "--override \"listener.security.protocol.map={}\"",
        kafka_listeners.listener_security_protocol_map()
    );
    let opa_url_override = opa_connect_string.map_or("".to_string(), |opa| {
        format!("--override \"opa.authorizer.url={}\"", opa)
    });

    cb_kafka
        .image(image)
        .args(vec![
            "sh".to_string(),
            "-c".to_string(),
            [
                "bin/kafka-server-start.sh",
                &format!("/stackable/config/{}", SERVER_PROPERTIES_FILE),
                zookeeper_override,
                &listeners_override,
                &advertised_listeners_override,
                &listener_security_protocol_map_override,
                &opa_url_override,
            ]
            .join(" "),
        ])
        .add_env_vars(env)
        .add_env_var("EXTRA_ARGS", jvm_args)
        .add_container_ports(container_ports(kafka))
        .add_volume_mount(LOG_DIRS_VOLUME_NAME, STACKABLE_DATA_DIR)
        .add_volume_mount("config", STACKABLE_CONFIG_DIR)
<<<<<<< HEAD
        .add_volume_mount("listener", STACKABLE_LISTENER_DIR)
        .resources(resources);
=======
        .add_volume_mount("tmp", STACKABLE_TMP_DIR)
        .resources(container_resources);
>>>>>>> c37d6c4e

    // Use kcat sidecar for probing container status rather than the official Kafka tools, since they incur a lot of
    // unacceptable perf overhead
    let mut container_kcat_prober = cb_kcat_prober
        .image("edenhill/kcat:1.7.0")
        .command(vec!["sh".to_string()])
        // Only allow the global load balancing service to send traffic to pods that are members of the quorum
        // This also acts as a hint to the StatefulSet controller to wait for each pod to enter quorum before taking down the next
        .readiness_probe(Probe {
            exec: Some(ExecAction {
                // If the broker is able to get its fellow cluster members then it has at least completed basic registration at some point
                command: Some(kcat_container_cmd_args(kafka)),
            }),
            timeout_seconds: Some(5),
            period_seconds: Some(2),
            ..Probe::default()
        })
        .build();
    container_kcat_prober.stdin = Some(true);
    let mut pod_template = pod_builder
        .metadata_builder(|m| {
            m.with_recommended_labels(
                kafka,
                APP_NAME,
                image_version,
                RESOURCE_SCOPE,
                &rolegroup_ref.role,
                &rolegroup_ref.role_group,
            )
        })
        .add_init_container(cb_prepare.build())
        .add_container(cb_kafka.build())
        .add_container(container_kcat_prober)
        .add_volume(Volume {
            name: "config".to_string(),
            config_map: Some(ConfigMapVolumeSource {
                name: Some(rolegroup_ref.object_name()),
                ..ConfigMapVolumeSource::default()
            }),
            ..Volume::default()
        })
        .add_volume(Volume {
            name: "listener".to_string(),
            ephemeral: Some(EphemeralVolumeSource {
                volume_claim_template: Some(PersistentVolumeClaimTemplate {
                    metadata: Some(ObjectMeta {
                        annotations: Some(
                            [(
                                "listeners.stackable.tech/listener-class".to_string(),
                                "nodeport".to_string(),
                            )]
                            .into(),
                        ),
                        ..Default::default()
                    }),
                    spec: PersistentVolumeClaimSpec {
                        access_modes: Some(vec!["ReadWriteMany".to_string()]),
                        resources: Some(ResourceRequirements {
                            requests: Some(
                                [("storage".to_string(), Quantity("1".to_string()))].into(),
                            ),
                            ..Default::default()
                        }),
                        storage_class_name: Some("listeners.stackable.tech".to_string()),
                        ..Default::default()
                    },
                }),
            }),
            ..Volume::default()
        })
        .build_template();
    let pod_template_spec = pod_template.spec.get_or_insert_with(PodSpec::default);
    // Don't run kcat pod as PID 1, to ensure that default signal handlers apply
    pod_template_spec.share_process_namespace = Some(true);
    pod_template_spec.service_account_name = Some(
        serviceaccount
            .name_in_ns_of(kafka)
            .context(InvalidServiceAccountSnafu)?
            .to_string(),
    );
    Ok(StatefulSet {
        metadata: ObjectMetaBuilder::new()
            .name_and_namespace(kafka)
            .name(&rolegroup_ref.object_name())
            .ownerreference_from_resource(kafka, None, Some(true))
            .context(ObjectMissingMetadataForOwnerRefSnafu)?
            .with_recommended_labels(
                kafka,
                APP_NAME,
                image_version,
                RESOURCE_SCOPE,
                &rolegroup_ref.role,
                &rolegroup_ref.role_group,
            )
            .build(),
        spec: Some(StatefulSetSpec {
            pod_management_policy: Some("Parallel".to_string()),
            replicas: if kafka.spec.stopped.unwrap_or(false) {
                Some(0)
            } else {
                rolegroup.replicas.map(i32::from)
            },
            selector: LabelSelector {
                match_labels: Some(role_group_selector_labels(
                    kafka,
                    APP_NAME,
                    &rolegroup_ref.role,
                    &rolegroup_ref.role_group,
                )),
                ..LabelSelector::default()
            },
            service_name: rolegroup_ref.object_name(),
            template: pod_template,
            volume_claim_templates: Some(pvcs),
            ..StatefulSetSpec::default()
        }),
        status: None,
    })
}

pub fn error_policy(_obj: Arc<KafkaCluster>, _error: &Error, _ctx: Arc<Ctx>) -> Action {
    Action::requeue(Duration::from_secs(5))
}

/// We only expose client HTTP / HTTPS and Metrics ports.
fn service_ports(kafka: &KafkaCluster) -> Vec<ServicePort> {
    let mut ports = vec![ServicePort {
        name: Some(METRICS_PORT_NAME.to_string()),
        port: METRICS_PORT.into(),
        protocol: Some("TCP".to_string()),
        ..ServicePort::default()
    }];

    if kafka.client_tls_secret_class().is_some() || kafka.client_authentication_class().is_some() {
        ports.push(ServicePort {
            name: Some(SECURE_CLIENT_PORT_NAME.to_string()),
            port: SECURE_CLIENT_PORT.into(),
            protocol: Some("TCP".to_string()),
            ..ServicePort::default()
        });
    } else {
        ports.push(ServicePort {
            name: Some(CLIENT_PORT_NAME.to_string()),
            port: CLIENT_PORT.into(),
            protocol: Some("TCP".to_string()),
            ..ServicePort::default()
        });
    }

    ports
}

/// We only expose client HTTP / HTTPS and Metrics ports.
fn container_ports(kafka: &KafkaCluster) -> Vec<ContainerPort> {
    let mut ports = vec![ContainerPort {
        name: Some(METRICS_PORT_NAME.to_string()),
        container_port: METRICS_PORT.into(),
        protocol: Some("TCP".to_string()),
        ..ContainerPort::default()
    }];

    if kafka.client_tls_secret_class().is_some() || kafka.client_authentication_class().is_some() {
        ports.push(ContainerPort {
            name: Some(SECURE_CLIENT_PORT_NAME.to_string()),
            container_port: SECURE_CLIENT_PORT.into(),
            protocol: Some("TCP".to_string()),
            ..ContainerPort::default()
        });
    } else {
        ports.push(ContainerPort {
            name: Some(CLIENT_PORT_NAME.to_string()),
            container_port: CLIENT_PORT.into(),
            protocol: Some("TCP".to_string()),
            ..ContainerPort::default()
        });
    }

    ports
}

fn create_tls_volume(volume_name: &str, tls_secret_class: Option<&TlsSecretClass>) -> Volume {
    let secret_class_name = tls_secret_class
        .map(|t| t.secret_class.as_ref())
        .unwrap_or(TLS_DEFAULT_SECRET_CLASS);

    VolumeBuilder::new(volume_name)
        .ephemeral(
            SecretOperatorVolumeSourceBuilder::new(secret_class_name)
                .with_pod_scope()
                .with_node_scope()
                .build(),
        )
        .build()
}<|MERGE_RESOLUTION|>--- conflicted
+++ resolved
@@ -25,17 +25,10 @@
         api::{
             apps::v1::{StatefulSet, StatefulSetSpec},
             core::v1::{
-<<<<<<< HEAD
                 ConfigMap, ConfigMapKeySelector, ConfigMapVolumeSource, ContainerPort, EnvVar,
                 EnvVarSource, EphemeralVolumeSource, ExecAction, ObjectFieldSelector,
                 PersistentVolumeClaimSpec, PersistentVolumeClaimTemplate, PodSpec, Probe,
                 ResourceRequirements, Service, ServiceAccount, ServicePort, ServiceSpec, Volume,
-=======
-                ConfigMap, ConfigMapKeySelector, ConfigMapVolumeSource, ContainerPort,
-                EmptyDirVolumeSource, EnvVar, EnvVarSource, ExecAction, ObjectFieldSelector,
-                PodSpec, Probe, ResourceRequirements, Service, ServiceAccount, ServicePort,
-                ServiceSpec, Volume,
->>>>>>> c37d6c4e
             },
             rbac::v1::{RoleBinding, RoleRef, Subject},
         },
@@ -784,13 +777,8 @@
         .add_container_ports(container_ports(kafka))
         .add_volume_mount(LOG_DIRS_VOLUME_NAME, STACKABLE_DATA_DIR)
         .add_volume_mount("config", STACKABLE_CONFIG_DIR)
-<<<<<<< HEAD
         .add_volume_mount("listener", STACKABLE_LISTENER_DIR)
-        .resources(resources);
-=======
-        .add_volume_mount("tmp", STACKABLE_TMP_DIR)
         .resources(container_resources);
->>>>>>> c37d6c4e
 
     // Use kcat sidecar for probing container status rather than the official Kafka tools, since they incur a lot of
     // unacceptable perf overhead
