--- conflicted
+++ resolved
@@ -73,35 +73,5 @@
         );
     });
 
-<<<<<<< HEAD
     kafka_controller.collect::<()>().await;
-=======
-    let pod_svc_controller = Controller::new(
-        namespace.get_api::<Pod>(&client),
-        watcher::Config::default().labels(&format!("{}=true", pod_svc_controller::LABEL_ENABLE)),
-    )
-    .owns(
-        namespace.get_api::<Pod>(&client),
-        watcher::Config::default(),
-    )
-    .shutdown_on_signal()
-    .run(
-        pod_svc_controller::reconcile_pod,
-        pod_svc_controller::error_policy,
-        Arc::new(pod_svc_controller::Ctx {
-            client: client.clone(),
-        }),
-    )
-    .map(|res| {
-        report_controller_reconciled(
-            &client,
-            &format!("{POD_SERVICE_CONTROLLER_NAME}.{OPERATOR_NAME}"),
-            &res,
-        );
-    });
-
-    futures::stream::select(kafka_controller, pod_svc_controller)
-        .collect::<()>()
-        .await;
->>>>>>> 75c2a42a
 }