use crate::utils::build_recommended_labels;
use crate::KAFKA_CONTROLLER_NAME;

use snafu::{OptionExt, ResultExt, Snafu};
use stackable_kafka_crd::{KafkaCluster, KafkaRole};
use stackable_operator::{
    builder::{ConfigMapBuilder, ObjectMetaBuilder},
    commons::product_image_selection::ResolvedProductImage,
    k8s_openapi::api::core::v1::{ConfigMap, Endpoints, Service, ServicePort},
    kube::{runtime::reflector::ObjectRef, Resource, ResourceExt},
};
use std::{collections::BTreeSet, convert::TryInto, num::TryFromIntError};

#[derive(Snafu, Debug)]
pub enum Error {
    #[snafu(display("object {} is missing metadata to build owner reference", kafka))]
    ObjectMissingMetadataForOwnerRef {
        source: stackable_operator::error::Error,
        kafka: ObjectRef<KafkaCluster>,
    },
    #[snafu(display("object has no name associated"))]
    NoName,
    #[snafu(display("object has no namespace associated"))]
    NoNamespace,
    #[snafu(display("could not find service port with name {}", port_name))]
    NoServicePort { port_name: String },
    #[snafu(display("service port with name {} does not have a nodePort", port_name))]
    NoNodePort { port_name: String },
    #[snafu(display("could not find Endpoints for {}", svc))]
    FindEndpoints {
        source: stackable_operator::error::Error,
        svc: ObjectRef<Service>,
    },
    #[snafu(display("nodePort was out of range"))]
    InvalidNodePort { source: TryFromIntError },
    #[snafu(display("failed to build ConfigMap"))]
    BuildConfigMap {
        source: stackable_operator::error::Error,
    },
}

/// Builds discovery [`ConfigMap`]s for connecting to a [`KafkaCluster`] for all expected scenarios
pub async fn build_discovery_configmaps(
    kafka: &KafkaCluster,
    owner: &impl Resource<DynamicType = ()>,
    client: &stackable_operator::client::Client,
    svc: &Service,
<<<<<<< HEAD
    resolved_product_image: &ResolvedProductImage,
    app_managed_by: &str,
=======
>>>>>>> 9f7cdd28
) -> Result<Vec<ConfigMap>, Error> {
    let name = owner.name_unchecked();
    let port_name = kafka.client_port_name();
    Ok(vec![
        build_discovery_configmap(kafka, owner, &name, service_hosts(svc, port_name)?)?,
        build_discovery_configmap(
            kafka,
<<<<<<< HEAD
            service_hosts(svc, port_name)?,
            resolved_product_image,
            app_managed_by,
        )?,
        build_discovery_configmap(
            &format!("{}-nodeport", name),
=======
>>>>>>> 9f7cdd28
            owner,
            &format!("{}-nodeport", name),
            nodeport_hosts(client, svc, port_name).await?,
<<<<<<< HEAD
            resolved_product_image,
            app_managed_by,
=======
>>>>>>> 9f7cdd28
        )?,
    ])
}

/// Build a discovery [`ConfigMap`] containing information about how to connect to a certain [`KafkaCluster`]
///
/// `hosts` will usually come from either [`service_hosts`] or [`nodeport_hosts`].
fn build_discovery_configmap(
    kafka: &KafkaCluster,
    owner: &impl Resource<DynamicType = ()>,
    name: &str,
    hosts: impl IntoIterator<Item = (impl Into<String>, u16)>,
<<<<<<< HEAD
    resolved_product_image: &ResolvedProductImage,
    app_managed_by: &str,
=======
>>>>>>> 9f7cdd28
) -> Result<ConfigMap, Error> {
    // Write a list of bootstrap servers in the format that Kafka clients:
    // "{host1}:{port1},{host2:port2},..."
    let bootstrap_servers = hosts
        .into_iter()
        .map(|(host, port)| format!("{}:{}", host.into(), port))
        .collect::<Vec<_>>()
        .join(",");
    ConfigMapBuilder::new()
        .metadata(
            ObjectMetaBuilder::new()
                .name_and_namespace(kafka)
                .name(name)
                .ownerreference_from_resource(owner, None, Some(true))
                .with_context(|_| ObjectMissingMetadataForOwnerRefSnafu {
                    kafka: ObjectRef::from_obj(kafka),
                })?
                .with_recommended_labels(build_recommended_labels(
                    kafka,
<<<<<<< HEAD
                    APP_NAME,
                    &resolved_product_image.product_version,
                    app_managed_by,
=======
                    KAFKA_CONTROLLER_NAME,
                    kafka
                        .image_version()
                        .context(KafkaVersionParseFailureSnafu)?,
>>>>>>> 9f7cdd28
                    &KafkaRole::Broker.to_string(),
                    "discovery",
                ))
                .build(),
        )
        .add_data("KAFKA", bootstrap_servers)
        .build()
        .context(BuildConfigMapSnafu)
}

fn find_named_svc_port<'a>(svc: &'a Service, port_name: &str) -> Option<&'a ServicePort> {
    svc.spec
        .as_ref()?
        .ports
        .as_ref()?
        .iter()
        .find(|port| port.name.as_deref() == Some(port_name))
}

/// Lists the [`Service`]'s FQDN (fully qualified domain name)
fn service_hosts(
    svc: &Service,
    port_name: &str,
) -> Result<impl IntoIterator<Item = (String, u16)>, Error> {
    let svc_fqdn = format!(
        "{}.{}.svc.cluster.local",
        svc.metadata.name.as_deref().context(NoNameSnafu)?,
        svc.metadata
            .namespace
            .as_deref()
            .context(NoNamespaceSnafu)?
    );
    let svc_port = find_named_svc_port(svc, port_name).context(NoServicePortSnafu { port_name })?;
    Ok([(
        svc_fqdn,
        svc_port.port.try_into().context(InvalidNodePortSnafu)?,
    )])
}

/// Lists all nodes currently hosting Pods participating in the [`Service`]
async fn nodeport_hosts(
    client: &stackable_operator::client::Client,
    svc: &Service,
    port_name: &str,
) -> Result<impl IntoIterator<Item = (String, u16)>, Error> {
    let svc_port = find_named_svc_port(svc, port_name).context(NoServicePortSnafu { port_name })?;
    let node_port = svc_port.node_port.context(NoNodePortSnafu { port_name })?;
    let endpoints = client
        .get::<Endpoints>(
            svc.metadata.name.as_deref().context(NoNameSnafu)?,
            svc.metadata
                .namespace
                .as_deref()
                .context(NoNamespaceSnafu)?,
        )
        .await
        .with_context(|_| FindEndpointsSnafu {
            svc: ObjectRef::from_obj(svc),
        })?;
    let nodes = endpoints
        .subsets
        .into_iter()
        .flatten()
        .flat_map(|subset| subset.addresses)
        .flatten()
        .flat_map(|addr| addr.node_name);
    let addrs = nodes
        .map(|node| Ok((node, node_port.try_into().context(InvalidNodePortSnafu)?)))
        .collect::<Result<BTreeSet<_>, _>>()?;
    Ok(addrs)
}<|MERGE_RESOLUTION|>--- conflicted
+++ resolved
@@ -1,15 +1,13 @@
 use crate::utils::build_recommended_labels;
 use crate::KAFKA_CONTROLLER_NAME;
-
 use snafu::{OptionExt, ResultExt, Snafu};
-use stackable_kafka_crd::{KafkaCluster, KafkaRole};
+use stackable_kafka_crd::{KafkaCluster, KafkaRole, APP_NAME};
 use stackable_operator::{
     builder::{ConfigMapBuilder, ObjectMetaBuilder},
     commons::product_image_selection::ResolvedProductImage,
     k8s_openapi::api::core::v1::{ConfigMap, Endpoints, Service, ServicePort},
     kube::{runtime::reflector::ObjectRef, Resource, ResourceExt},
 };
-use std::{collections::BTreeSet, convert::TryInto, num::TryFromIntError};
 
 #[derive(Snafu, Debug)]
 pub enum Error {
@@ -45,35 +43,27 @@
     owner: &impl Resource<DynamicType = ()>,
     client: &stackable_operator::client::Client,
     svc: &Service,
-<<<<<<< HEAD
     resolved_product_image: &ResolvedProductImage,
     app_managed_by: &str,
-=======
->>>>>>> 9f7cdd28
 ) -> Result<Vec<ConfigMap>, Error> {
     let name = owner.name_unchecked();
     let port_name = kafka.client_port_name();
     Ok(vec![
-        build_discovery_configmap(kafka, owner, &name, service_hosts(svc, port_name)?)?,
         build_discovery_configmap(
+            &name,
+            owner,
             kafka,
-<<<<<<< HEAD
             service_hosts(svc, port_name)?,
             resolved_product_image,
             app_managed_by,
         )?,
         build_discovery_configmap(
             &format!("{}-nodeport", name),
-=======
->>>>>>> 9f7cdd28
             owner,
-            &format!("{}-nodeport", name),
+            kafka,
             nodeport_hosts(client, svc, port_name).await?,
-<<<<<<< HEAD
             resolved_product_image,
             app_managed_by,
-=======
->>>>>>> 9f7cdd28
         )?,
     ])
 }
@@ -86,11 +76,8 @@
     owner: &impl Resource<DynamicType = ()>,
     name: &str,
     hosts: impl IntoIterator<Item = (impl Into<String>, u16)>,
-<<<<<<< HEAD
     resolved_product_image: &ResolvedProductImage,
     app_managed_by: &str,
-=======
->>>>>>> 9f7cdd28
 ) -> Result<ConfigMap, Error> {
     // Write a list of bootstrap servers in the format that Kafka clients:
     // "{host1}:{port1},{host2:port2},..."
@@ -110,16 +97,13 @@
                 })?
                 .with_recommended_labels(build_recommended_labels(
                     kafka,
-<<<<<<< HEAD
                     APP_NAME,
                     &resolved_product_image.product_version,
                     app_managed_by,
-=======
                     KAFKA_CONTROLLER_NAME,
                     kafka
                         .image_version()
                         .context(KafkaVersionParseFailureSnafu)?,
->>>>>>> 9f7cdd28
                     &KafkaRole::Broker.to_string(),
                     "discovery",
                 ))
