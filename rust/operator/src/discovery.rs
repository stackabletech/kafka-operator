use std::{collections::BTreeSet, convert::TryInto, num::TryFromIntError};

use snafu::{OptionExt, ResultExt, Snafu};
use stackable_kafka_crd::{KafkaCluster, KafkaRole, APP_NAME};
use stackable_operator::{
    builder::{ConfigMapBuilder, ObjectMetaBuilder},
    commons::product_image_selection::ResolvedProductImage,
    k8s_openapi::api::core::v1::{ConfigMap, Endpoints, Service, ServicePort},
    kube::{runtime::reflector::ObjectRef, Resource, ResourceExt},
};

use crate::kafka_controller::CONTROLLER_NAME;

#[derive(Snafu, Debug)]
pub enum Error {
    #[snafu(display("object {} is missing metadata to build owner reference", kafka))]
    ObjectMissingMetadataForOwnerRef {
        source: stackable_operator::error::Error,
        kafka: ObjectRef<KafkaCluster>,
    },
    #[snafu(display("object has no name associated"))]
    NoName,
    #[snafu(display("object has no namespace associated"))]
    NoNamespace,
    #[snafu(display("could not find service port with name {}", port_name))]
    NoServicePort { port_name: String },
    #[snafu(display("service port with name {} does not have a nodePort", port_name))]
    NoNodePort { port_name: String },
    #[snafu(display("could not find Endpoints for {}", svc))]
    FindEndpoints {
        source: stackable_operator::error::Error,
        svc: ObjectRef<Service>,
    },
    #[snafu(display("nodePort was out of range"))]
    InvalidNodePort { source: TryFromIntError },
    #[snafu(display("failed to build ConfigMap"))]
    BuildConfigMap {
        source: stackable_operator::error::Error,
    },
    #[snafu(display("failed to parse Kafka version/image"))]
    KafkaVersionParseFailure { source: stackable_kafka_crd::Error },
}

/// Builds discovery [`ConfigMap`]s for connecting to a [`KafkaCluster`] for all expected scenarios
pub async fn build_discovery_configmaps(
    client: &stackable_operator::client::Client,
    owner: &impl Resource<DynamicType = ()>,
    kafka: &KafkaCluster,
    svc: &Service,
<<<<<<< HEAD
    resolved_product_image: &ResolvedProductImage,
) -> Result<Vec<ConfigMap>, Error> {
    let name = owner.name_any();
=======
    app_managed_by: &str,
) -> Result<Vec<ConfigMap>, Error> {
    let name = owner.name_unchecked();
>>>>>>> 17ae7b41
    let port_name = kafka.client_port_name();
    Ok(vec![
        build_discovery_configmap(
            &name,
            owner,
            kafka,
            service_hosts(svc, port_name)?,
<<<<<<< HEAD
            resolved_product_image,
=======
            app_managed_by,
>>>>>>> 17ae7b41
        )?,
        build_discovery_configmap(
            &format!("{}-nodeport", name),
            owner,
            kafka,
            nodeport_hosts(client, svc, port_name).await?,
<<<<<<< HEAD
            resolved_product_image,
=======
            app_managed_by,
>>>>>>> 17ae7b41
        )?,
    ])
}

/// Build a discovery [`ConfigMap`] containing information about how to connect to a certain [`KafkaCluster`]
///
/// `hosts` will usually come from either [`service_hosts`] or [`nodeport_hosts`].
fn build_discovery_configmap(
    name: &str,
    owner: &impl Resource<DynamicType = ()>,
    kafka: &KafkaCluster,
    hosts: impl IntoIterator<Item = (impl Into<String>, u16)>,
<<<<<<< HEAD
    resolved_product_image: &ResolvedProductImage,
=======
    app_managed_by: &str,
>>>>>>> 17ae7b41
) -> Result<ConfigMap, Error> {
    // Write a list of bootstrap servers in the format that Kafka clients:
    // "{host1}:{port1},{host2:port2},..."
    let bootstrap_servers = hosts
        .into_iter()
        .map(|(host, port)| format!("{}:{}", host.into(), port))
        .collect::<Vec<_>>()
        .join(",");
    ConfigMapBuilder::new()
        .metadata(
            ObjectMetaBuilder::new()
                .name_and_namespace(kafka)
                .name(name)
                .ownerreference_from_resource(owner, None, Some(true))
                .with_context(|_| ObjectMissingMetadataForOwnerRefSnafu {
                    kafka: ObjectRef::from_obj(kafka),
                })?
                .with_recommended_labels(
                    kafka,
                    APP_NAME,
<<<<<<< HEAD
                    &resolved_product_image.product_version,
                    CONTROLLER_NAME,
=======
                    kafka
                        .image_version()
                        .context(KafkaVersionParseFailureSnafu)?,
                    app_managed_by,
>>>>>>> 17ae7b41
                    &KafkaRole::Broker.to_string(),
                    "discovery",
                )
                .build(),
        )
        .add_data("KAFKA", bootstrap_servers)
        .build()
        .context(BuildConfigMapSnafu)
}

fn find_named_svc_port<'a>(svc: &'a Service, port_name: &str) -> Option<&'a ServicePort> {
    svc.spec
        .as_ref()?
        .ports
        .as_ref()?
        .iter()
        .find(|port| port.name.as_deref() == Some(port_name))
}

/// Lists the [`Service`]'s FQDN (fully qualified domain name)
fn service_hosts(
    svc: &Service,
    port_name: &str,
) -> Result<impl IntoIterator<Item = (String, u16)>, Error> {
    let svc_fqdn = format!(
        "{}.{}.svc.cluster.local",
        svc.metadata.name.as_deref().context(NoNameSnafu)?,
        svc.metadata
            .namespace
            .as_deref()
            .context(NoNamespaceSnafu)?
    );
    let svc_port = find_named_svc_port(svc, port_name).context(NoServicePortSnafu { port_name })?;
    Ok([(
        svc_fqdn,
        svc_port.port.try_into().context(InvalidNodePortSnafu)?,
    )])
}

/// Lists all nodes currently hosting Pods participating in the [`Service`]
async fn nodeport_hosts(
    client: &stackable_operator::client::Client,
    svc: &Service,
    port_name: &str,
) -> Result<impl IntoIterator<Item = (String, u16)>, Error> {
    let svc_port = find_named_svc_port(svc, port_name).context(NoServicePortSnafu { port_name })?;
    let node_port = svc_port.node_port.context(NoNodePortSnafu { port_name })?;
    let endpoints = client
        .get::<Endpoints>(
            svc.metadata.name.as_deref().context(NoNameSnafu)?,
            svc.metadata
                .namespace
                .as_deref()
                .context(NoNamespaceSnafu)?,
        )
        .await
        .with_context(|_| FindEndpointsSnafu {
            svc: ObjectRef::from_obj(svc),
        })?;
    let nodes = endpoints
        .subsets
        .into_iter()
        .flatten()
        .flat_map(|subset| subset.addresses)
        .flatten()
        .flat_map(|addr| addr.node_name);
    let addrs = nodes
        .map(|node| Ok((node, node_port.try_into().context(InvalidNodePortSnafu)?)))
        .collect::<Result<BTreeSet<_>, _>>()?;
    Ok(addrs)
}<|MERGE_RESOLUTION|>--- conflicted
+++ resolved
@@ -8,8 +8,6 @@
     k8s_openapi::api::core::v1::{ConfigMap, Endpoints, Service, ServicePort},
     kube::{runtime::reflector::ObjectRef, Resource, ResourceExt},
 };
-
-use crate::kafka_controller::CONTROLLER_NAME;
 
 #[derive(Snafu, Debug)]
 pub enum Error {
@@ -47,15 +45,10 @@
     owner: &impl Resource<DynamicType = ()>,
     kafka: &KafkaCluster,
     svc: &Service,
-<<<<<<< HEAD
     resolved_product_image: &ResolvedProductImage,
-) -> Result<Vec<ConfigMap>, Error> {
-    let name = owner.name_any();
-=======
     app_managed_by: &str,
 ) -> Result<Vec<ConfigMap>, Error> {
     let name = owner.name_unchecked();
->>>>>>> 17ae7b41
     let port_name = kafka.client_port_name();
     Ok(vec![
         build_discovery_configmap(
@@ -63,22 +56,16 @@
             owner,
             kafka,
             service_hosts(svc, port_name)?,
-<<<<<<< HEAD
             resolved_product_image,
-=======
             app_managed_by,
->>>>>>> 17ae7b41
         )?,
         build_discovery_configmap(
             &format!("{}-nodeport", name),
             owner,
             kafka,
             nodeport_hosts(client, svc, port_name).await?,
-<<<<<<< HEAD
             resolved_product_image,
-=======
             app_managed_by,
->>>>>>> 17ae7b41
         )?,
     ])
 }
@@ -91,11 +78,8 @@
     owner: &impl Resource<DynamicType = ()>,
     kafka: &KafkaCluster,
     hosts: impl IntoIterator<Item = (impl Into<String>, u16)>,
-<<<<<<< HEAD
     resolved_product_image: &ResolvedProductImage,
-=======
     app_managed_by: &str,
->>>>>>> 17ae7b41
 ) -> Result<ConfigMap, Error> {
     // Write a list of bootstrap servers in the format that Kafka clients:
     // "{host1}:{port1},{host2:port2},..."
@@ -116,15 +100,8 @@
                 .with_recommended_labels(
                     kafka,
                     APP_NAME,
-<<<<<<< HEAD
                     &resolved_product_image.product_version,
-                    CONTROLLER_NAME,
-=======
-                    kafka
-                        .image_version()
-                        .context(KafkaVersionParseFailureSnafu)?,
                     app_managed_by,
->>>>>>> 17ae7b41
                     &KafkaRole::Broker.to_string(),
                     "discovery",
                 )
