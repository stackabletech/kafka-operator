--- conflicted
+++ resolved
@@ -15,10 +15,6 @@
 serde = { version = "1.0.137", features = ["derive"] }
 serde_json = "1.0.81"
 strum = { version = "0.24.0", features = ["derive"] }
-<<<<<<< HEAD
-tokio = { version = "1.18.2", features = ["macros"] }
-=======
 tokio = { version = "1.19.2", features = ["macros"] }
->>>>>>> 1aa4563f
 tracing = "0.1.34"
 snafu = "0.7.1"