--- conflicted
+++ resolved
@@ -12,11 +12,7 @@
 [dependencies]
 stackable-kafka-crd = { path = "../crd" }
 stackable-kafka-operator = { path = "../operator" }
-<<<<<<< HEAD
 stackable-operator = { git = "https://github.com/stackabletech/operator-rs.git", branch = "feature/product-image-selection" }
-=======
-stackable-operator = { git = "https://github.com/stackabletech/operator-rs.git", tag = "0.26.0" }
->>>>>>> 17ae7b41
 
 clap = { version = "3.2.22", features = ["derive", "env"] }
 tokio = { version = "1.21.1", features = ["macros", "rt-multi-thread"] }
@@ -24,11 +20,7 @@
 
 [build-dependencies]
 built = { version = "0.5.1", features = ["chrono", "git2"] }
-<<<<<<< HEAD
 stackable-operator = { git = "https://github.com/stackabletech/operator-rs.git", branch = "feature/product-image-selection" }
-=======
-stackable-operator = { git = "https://github.com/stackabletech/operator-rs.git", tag = "0.26.0" }
->>>>>>> 17ae7b41
 stackable-kafka-crd = { path = "../crd" }
 
 [[bin]]
