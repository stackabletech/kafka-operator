mod error;

use crate::error::Error;

use async_trait::async_trait;
use handlebars::Handlebars;
use k8s_openapi::api::core::v1::{
    ConfigMap, ConfigMapVolumeSource, Container, Node, Pod, PodSpec, Volume, VolumeMount,
};
use kube::api::ListParams;

use serde_json::json;
use tracing::{debug, info, trace, warn};

use stackable_kafka_crd::{KafkaCluster, KafkaClusterSpec, KafkaVersion};
use stackable_operator::client::Client;
use stackable_operator::controller::{Controller, ControllerStrategy, ReconciliationState};
use stackable_operator::labels::{
    APP_COMPONENT_LABEL, APP_INSTANCE_LABEL, APP_MANAGED_BY_LABEL, APP_NAME_LABEL,
    APP_ROLE_GROUP_LABEL, APP_VERSION_LABEL,
};
use stackable_operator::metadata;
use stackable_operator::reconcile::{
    ContinuationStrategy, ReconcileFunctionAction, ReconcileResult, ReconciliationContext,
};

use k8s_openapi::apimachinery::pkg::apis::meta::v1::LabelSelector;
use kube::Api;
use stackable_opa_crd::util::{get_opa_connection_info, OpaApi};
use stackable_operator::error::OperatorResult;
use stackable_operator::k8s_utils::LabelOptionalValueMap;
use stackable_operator::role_utils::RoleGroup;
use stackable_operator::{k8s_utils, role_utils};
use stackable_zookeeper_crd::util::ZookeeperConnectionInformation;
use std::collections::{BTreeMap, HashMap};
use std::future::Future;
use std::pin::Pin;
use std::string::ToString;
use std::time::Duration;
use strum::IntoEnumIterator;
use strum_macros::Display;
use strum_macros::EnumIter;

type KafkaReconcileResult = ReconcileResult<error::Error>;

const FINALIZER_NAME: &str = "kafka.stackable.tech/cleanup";

const APP_NAME: &str = "kafka";
const MANAGED_BY: &str = "stackable-kafka";

#[derive(EnumIter, Debug, Display, PartialEq, Eq, Hash)]
pub enum KafkaNodeType {
    Broker,
}

struct KafkaState {
    context: ReconciliationContext<KafkaCluster>,
    kafka_cluster: KafkaCluster,
    zookeeper_info: Option<ZookeeperConnectionInformation>,
    existing_pods: Vec<Pod>,
    eligible_nodes: HashMap<KafkaNodeType, HashMap<String, Vec<Node>>>,
}

impl KafkaState {
    async fn get_zookeeper_connection_information(&mut self) -> KafkaReconcileResult {
        let zk_ref: &stackable_zookeeper_crd::util::ZookeeperReference =
            &self.context.resource.spec.zookeeper_reference;

        if let Some(chroot) = zk_ref.chroot.as_deref() {
            stackable_zookeeper_crd::util::is_valid_zookeeper_path(chroot)?;
        }

        let zookeeper_info =
            stackable_zookeeper_crd::util::get_zk_connection_info(&self.context.client, zk_ref)
                .await?;

        debug!(
            "Received ZooKeeper connect string: [{}]",
            &zookeeper_info.connection_string
        );

        self.zookeeper_info = Some(zookeeper_info);

        Ok(ReconcileFunctionAction::Continue)
    }

    pub fn get_full_pod_node_map(&self) -> Vec<(Vec<Node>, LabelOptionalValueMap)> {
        let mut eligible_nodes_map = vec![];
        for node_type in KafkaNodeType::iter() {
            if let Some(eligible_nodes_for_role) = self.eligible_nodes.get(&node_type) {
                for (group_name, eligible_nodes) in eligible_nodes_for_role {
                    // Create labels to identify eligible nodes
                    trace!(
                        "Adding [{}] nodes to eligible node list for role [{}] and group [{}].",
                        eligible_nodes.len(),
                        node_type,
                        group_name
                    );
                    eligible_nodes_map.push((
                        eligible_nodes.clone(),
                        get_node_and_group_labels(group_name, &node_type),
                    ))
                }
            }
        }
        eligible_nodes_map
    }

    pub fn get_required_labels(&self) -> BTreeMap<String, Option<Vec<String>>> {
        let roles = KafkaNodeType::iter()
            .map(|role| role.to_string())
            .collect::<Vec<_>>();
        let mut mandatory_labels = BTreeMap::new();

        mandatory_labels.insert(String::from(APP_COMPONENT_LABEL), Some(roles));
        mandatory_labels.insert(String::from(APP_INSTANCE_LABEL), None);
        mandatory_labels.insert(
            String::from(APP_NAME_LABEL),
            Some(vec![String::from(APP_NAME)]),
        );
        mandatory_labels.insert(
            String::from(APP_MANAGED_BY_LABEL),
            Some(vec![String::from(MANAGED_BY)]),
        );
        mandatory_labels
    }

<<<<<<< HEAD
    async fn build_config_map(
        &self,
        name: &str,
        node_name: Option<String>,
    ) -> Result<Option<ConfigMap>, Error> {
        // TODO: zookeeper reference

=======
    async fn build_config_map(&self, name: &str) -> Result<Option<ConfigMap>, Error> {
>>>>>>> c4389b42
        let mut labels = BTreeMap::new();
        labels.insert("kafka-name".to_string(), name);

        let mut options = HashMap::new();
        if let Some(info) = &self.zookeeper_info {
            options.insert(
                "zookeeper.connect".to_string(),
                info.connection_string.clone(),
            );
        }

        // opa -> works only with adapted kafka package (https://github.com/Bisnode/opa-kafka-plugin)
        // and the opa-authorizer*.jar in the lib directory of the package (https://github.com/Bisnode/opa-kafka-plugin/releases/)
        if let Some(opa_reference) = &self.kafka_cluster.spec.opa_reference {
            let opa_api = OpaApi::Data {
                package_path: "kafka/authz".to_string(),
                rule: "allow".to_string(),
            };

            let connection_info =
                get_opa_connection_info(&self.context.client, opa_reference, &opa_api, node_name)
                    .await?;

            info!("Found OPA server [{}]", connection_info.connection_string);

            options.insert(
                "authorizer.class.name".to_string(),
                "com.bisnode.kafka.authorization.OpaAuthorizer".to_string(),
            );

            options.insert(
                "opa.authorizer.url".to_string(),
                connection_info.connection_string,
            );
        }
        // opa end

        let mut handlebars = Handlebars::new();
        handlebars.set_strict_mode(true);
        handlebars
            .register_template_string("conf", "{{#each options}}{{@key}}={{this}}\n{{/each}}")
            .expect("template should work");

        let config = handlebars
            .render("conf", &json!({ "options": options }))
            .unwrap();

        let mut data = BTreeMap::new();
        data.insert("server.properties".to_string(), config);

        match self
            .context
            .client
            .get::<ConfigMap>(name, Some(&self.context.namespace()))
            .await
        {
            Ok(config_map) => {
                if let Some(existing_config_map_data) = config_map.data {
                    if existing_config_map_data == data {
                        debug!(
                            "ConfigMap [{}] already exists with identical data, skipping creation!",
                            name
                        );
                        return Ok(None);
                    } else {
<<<<<<< HEAD
=======
                        // TODO: We run into an reconcile error if the configmap exists with different data
>>>>>>> c4389b42
                        debug!(
                            "ConfigMap [{}] already exists, but differs, recreating it!",
                            name
                        );
                    }
                }
            }
            Err(e) => {
                // TODO: This is shit, but works for now. If there is an actual error in comes with
                //   K8S, it will most probably also occur further down and be properly handled
                debug!("Error getting ConfigMap [{}]: [{:?}]", name, e);
            }
        }

        // And now create the actual ConfigMap
        let cm =
            stackable_operator::config_map::create_config_map(&self.context.resource, &name, data)?;

        Ok(Some(cm))
    }

    async fn delete_all_pods(&self) -> OperatorResult<ReconcileFunctionAction> {
        for pod in &self.existing_pods {
            self.context.client.delete(pod).await?;
        }
        Ok(ReconcileFunctionAction::Done)
    }

    async fn create_missing_pods(&mut self) -> KafkaReconcileResult {
        // The iteration happens in two stages here, to accommodate the way our operators think
        // about nodes and roles.
        // The hierarchy is:
        // - Roles (for example Datanode, Namenode, Kafka Broker)
        //   - Node groups for this role (user defined)
        //      - Individual nodes
        for node_type in KafkaNodeType::iter() {
            if let Some(nodes_for_role) = self.eligible_nodes.get(&node_type) {
                for (role_group, nodes) in nodes_for_role {
<<<<<<< HEAD
=======
                    // Create config map for this rolegroup
                    let pod_name =
                        format!("kafka-{}-{}-{}", self.context.name(), role_group, node_type)
                            .to_lowercase();
                    let cm_name = format!("{}-config", pod_name);
                    debug!("pod_name: [{}], cm_name: [{}]", pod_name, cm_name);

                    // build_config_map returns an Option<ConfigMap>:
                    // None signals that a config map with identical name and data already exists -> nothing to be done
                    // Some(ConfigMap) is returned if the config map either does not exists yet or the data differs -> create/override it
                    // TODO: after the review i actually do not like the flow of that. Returning None if everything is ok does
                    //    not make that much sense to me. Needs improvement.
                    if let Some(cm) = self.build_config_map(&cm_name).await? {
                        self.context.client.create(&cm).await?;
                    }

>>>>>>> c4389b42
                    debug!(
                        "Identify missing pods for [{}] role and group [{}]",
                        node_type, role_group
                    );
                    trace!(
                        "candidate_nodes[{}]: [{:?}]",
                        nodes.len(),
                        nodes
                            .iter()
                            .map(|node| node.metadata.name.as_ref().unwrap())
                            .collect::<Vec<_>>()
                    );
                    trace!(
                        "existing_pods[{}]: [{:?}]",
                        &self.existing_pods.len(),
                        &self
                            .existing_pods
                            .iter()
                            .map(|pod| pod.metadata.name.as_ref().unwrap())
                            .collect::<Vec<_>>()
                    );
                    trace!(
                        "labels: [{:?}]",
                        get_node_and_group_labels(role_group, &node_type)
                    );
                    let nodes_that_need_pods = k8s_utils::find_nodes_that_need_pods(
                        nodes,
                        &self.existing_pods,
                        &get_node_and_group_labels(role_group, &node_type),
                    );

                    for node in nodes_that_need_pods {
                        let node_name = if let Some(node_name) = &node.metadata.name {
                            node_name
                        } else {
                            warn!("No name found in metadata, this should not happen! Skipping node: [{:?}]", node);
                            continue;
                        };

                        let pod_name =
                            format!("kafka-{}-{}-{}", self.context.name(), role_group, node_type)
                                .to_lowercase();
                        let cm_name = format!("{}-config", pod_name);

                        let config_map = self
                            .build_config_map(&cm_name, Some(node_name.to_string()))
                            .await?;

                        self.context.client.update(&config_map).await?;

                        debug!(
                            "Creating pod on node [{}] for [{}] role and group [{}]",
                            node.metadata
                                .name
                                .as_deref()
                                .unwrap_or("<no node name found>"),
                            node_type,
                            role_group
                        );

                        let mut node_labels = BTreeMap::new();
                        node_labels.insert(String::from(APP_NAME_LABEL), String::from(APP_NAME));
                        node_labels
                            .insert(String::from(APP_MANAGED_BY_LABEL), String::from(MANAGED_BY));
                        node_labels
                            .insert(String::from(APP_COMPONENT_LABEL), node_type.to_string());
                        node_labels
                            .insert(String::from(APP_ROLE_GROUP_LABEL), String::from(role_group));
                        node_labels.insert(String::from(APP_INSTANCE_LABEL), self.context.name());
                        let version: &KafkaVersion = &self.kafka_cluster.spec.version;
                        node_labels.insert(
                            String::from(APP_VERSION_LABEL),
                            version.fully_qualified_version(),
                        );

                        // If the node name is not part of the pod name we get duplicate names
                        // which prevents all pods from being created
                        let pod_name_with_node = format!("{}-{}", pod_name, node_name);
                        // Create a pod for this node, role and group combination
                        let pod = build_pod(
                            &self.context.resource,
                            node_name,
                            &node_labels,
                            &pod_name_with_node,
                            &cm_name,
                        )?;
                        self.context.client.create(&pod).await?;
                    }
                }
            }
        }
        Ok(ReconcileFunctionAction::Continue)
    }
}

impl ReconciliationState for KafkaState {
    type Error = error::Error;

    fn reconcile(
        &mut self,
    ) -> Pin<Box<dyn Future<Output = Result<ReconcileFunctionAction, Self::Error>> + Send + '_>>
    {
        info!("========================= Starting reconciliation =========================");
        debug!("Deletion Labels: [{:?}]", &self.get_required_labels());

        Box::pin(async move {
            self.context
                .handle_deletion(Box::pin(self.delete_all_pods()), FINALIZER_NAME, true)
                .await?
                .then(self.get_zookeeper_connection_information())
                .await?
                .then(self.context.delete_illegal_pods(
                    self.existing_pods.as_slice(),
                    &self.get_required_labels(),
                    ContinuationStrategy::OneRequeue,
                ))
                .await?
                .then(
                    self.context
                        .wait_for_terminating_pods(self.existing_pods.as_slice()),
                )
                .await?
                .then(
                    self.context
                        .wait_for_running_and_ready_pods(&self.existing_pods.as_slice()),
                )
                .await?
                .then(self.context.delete_excess_pods(
                    self.get_full_pod_node_map().as_slice(),
                    &self.existing_pods,
                    ContinuationStrategy::OneRequeue,
                ))
                .await?
                .then(self.create_missing_pods())
                .await
        })
    }
}

struct KafkaStrategy {}

impl KafkaStrategy {
    pub fn new() -> KafkaStrategy {
        KafkaStrategy {}
    }
}

#[async_trait]
impl ControllerStrategy for KafkaStrategy {
    type Item = KafkaCluster;
    type State = KafkaState;
    type Error = error::Error;

    async fn init_reconcile_state(
        &self,
        context: ReconciliationContext<Self::Item>,
    ) -> Result<Self::State, Self::Error> {
        let existing_pods = context.list_pods().await?;
        trace!("Found [{}] pods", existing_pods.len());

        let cluster_spec: KafkaClusterSpec = context.resource.spec.clone();

        let mut eligible_nodes = HashMap::new();
        let role_groups = cluster_spec
            .brokers
            .selectors
            .iter()
            .map(|(group_name, selector_config)| RoleGroup {
                name: group_name.to_string(),
                selector: match &selector_config.selector {
                    None => LabelSelector {
                        match_expressions: None,
                        match_labels: None,
                    },
                    Some(selector) => selector.clone(),
                },
            })
            .collect::<Vec<_>>();

        eligible_nodes.insert(
            KafkaNodeType::Broker,
            role_utils::find_nodes_that_fit_selectors(
                &context.client,
                None,
                role_groups.as_slice(),
            )
            .await?,
        );

        Ok(KafkaState {
            kafka_cluster: context.resource.clone(),
            context,
            zookeeper_info: None,
            existing_pods,
            eligible_nodes,
        })
    }
}

pub async fn create_controller(client: Client) {
    let kafka_api: Api<KafkaCluster> = client.get_all_api();
    let pods_api: Api<Pod> = client.get_all_api();
    let config_maps_api: Api<ConfigMap> = client.get_all_api();

    let controller = Controller::new(kafka_api)
        .owns(pods_api, ListParams::default())
        .owns(config_maps_api, ListParams::default());

    let strategy = KafkaStrategy::new();

    controller
        .run(client, strategy, Duration::from_secs(5))
        .await;
}

fn get_node_and_group_labels(group_name: &str, node_type: &KafkaNodeType) -> LabelOptionalValueMap {
    let mut node_labels = BTreeMap::new();
    node_labels.insert(
        String::from(APP_COMPONENT_LABEL),
        Some(node_type.to_string()),
    );
    node_labels.insert(
        String::from(APP_ROLE_GROUP_LABEL),
        Some(String::from(group_name)),
    );
    node_labels
}

fn build_pod(
    resource: &KafkaCluster,
    node: &str,
    labels: &BTreeMap<String, String>,
    pod_name: &str,
    cm_name: &str,
) -> Result<Pod, Error> {
    let pod = Pod {
        // Metadata
        metadata: metadata::build_metadata(
            pod_name.to_string(),
            Some(labels.clone()),
            resource,
            false,
        )?,
        // Spec
        spec: Some(PodSpec {
            node_name: Some(node.to_string()),
            tolerations: Some(stackable_operator::krustlet::create_tolerations()),
            containers: vec![Container {
                image: Some(format!(
                    "stackable/kafka:{}",
                    resource.spec.version.fully_qualified_version()
                )),
                name: "kafka".to_string(),
                command: Some(vec![
                    format!(
                        "kafka_{}/bin/kafka-server-start.sh",
                        resource.spec.version.fully_qualified_version()
                    ),
                    "{{ configroot }}/config/server.properties".to_string(),
                ]),
                volume_mounts: Some(vec![VolumeMount {
                    mount_path: "config".to_string(),
                    name: "config-volume".to_string(),
                    ..VolumeMount::default()
                }]),
                ..Container::default()
            }],
            volumes: Some(vec![Volume {
                name: "config-volume".to_string(),
                config_map: Some(ConfigMapVolumeSource {
                    name: Some(cm_name.to_string()),
                    ..ConfigMapVolumeSource::default()
                }),
                ..Volume::default()
            }]),
            ..PodSpec::default()
        }),
        ..Pod::default()
    };
    Ok(pod)
}<|MERGE_RESOLUTION|>--- conflicted
+++ resolved
@@ -125,7 +125,6 @@
         mandatory_labels
     }
 
-<<<<<<< HEAD
     async fn build_config_map(
         &self,
         name: &str,
@@ -133,9 +132,6 @@
     ) -> Result<Option<ConfigMap>, Error> {
         // TODO: zookeeper reference
 
-=======
-    async fn build_config_map(&self, name: &str) -> Result<Option<ConfigMap>, Error> {
->>>>>>> c4389b42
         let mut labels = BTreeMap::new();
         labels.insert("kafka-name".to_string(), name);
 
@@ -201,10 +197,6 @@
                         );
                         return Ok(None);
                     } else {
-<<<<<<< HEAD
-=======
-                        // TODO: We run into an reconcile error if the configmap exists with different data
->>>>>>> c4389b42
                         debug!(
                             "ConfigMap [{}] already exists, but differs, recreating it!",
                             name
@@ -243,25 +235,6 @@
         for node_type in KafkaNodeType::iter() {
             if let Some(nodes_for_role) = self.eligible_nodes.get(&node_type) {
                 for (role_group, nodes) in nodes_for_role {
-<<<<<<< HEAD
-=======
-                    // Create config map for this rolegroup
-                    let pod_name =
-                        format!("kafka-{}-{}-{}", self.context.name(), role_group, node_type)
-                            .to_lowercase();
-                    let cm_name = format!("{}-config", pod_name);
-                    debug!("pod_name: [{}], cm_name: [{}]", pod_name, cm_name);
-
-                    // build_config_map returns an Option<ConfigMap>:
-                    // None signals that a config map with identical name and data already exists -> nothing to be done
-                    // Some(ConfigMap) is returned if the config map either does not exists yet or the data differs -> create/override it
-                    // TODO: after the review i actually do not like the flow of that. Returning None if everything is ok does
-                    //    not make that much sense to me. Needs improvement.
-                    if let Some(cm) = self.build_config_map(&cm_name).await? {
-                        self.context.client.create(&cm).await?;
-                    }
-
->>>>>>> c4389b42
                     debug!(
                         "Identify missing pods for [{}] role and group [{}]",
                         node_type, role_group
