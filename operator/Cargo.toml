[package]
name = "stackable-kafka-operator"
version = "0.1.0"
authors = ["Lars Francke <lars.francke@stackable.de>"]
edition = "2018"

[dependencies]
stackable-kafka-crd = { path = "../crd" }
stackable-operator = { git = "https://github.com/stackabletech/operator-rs.git", branch="main" }
stackable-zookeeper-crd = { git="https://github.com/stackabletech/zookeeper-operator.git", branch="main" }

async-trait = "0.1"
futures = "0.3"
handlebars = "3.5"
k8s-openapi = { version = "0.11.0", default-features = false, features = ["v1_20"] }
kube = { version = "0.49", default-features = false, features = ["derive"] }
kube-runtime = "0.49"
serde = { version = "1.0", features = ["derive"] }
serde_json = "1.0"
thiserror = "1.0"
tokio = { version = "1.4", features = ["macros"] }
<<<<<<< HEAD
tracing = "0.1"
strum = "0.20"
strum_macros = "0.20"

[dev-dependencies]
rstest = "0.6"
=======
tracing = "0.1"
>>>>>>> d3dd8485
<|MERGE_RESOLUTION|>--- conflicted
+++ resolved
@@ -19,13 +19,4 @@
 serde_json = "1.0"
 thiserror = "1.0"
 tokio = { version = "1.4", features = ["macros"] }
-<<<<<<< HEAD
-tracing = "0.1"
-strum = "0.20"
-strum_macros = "0.20"
-
-[dev-dependencies]
-rstest = "0.6"
-=======
-tracing = "0.1"
->>>>>>> d3dd8485
+tracing = "0.1"