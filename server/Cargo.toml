--- conflicted
+++ resolved
@@ -11,12 +11,7 @@
 stackable-kafka-crd = { path = "../crd" }
 stackable-kafka-operator = { path = "../operator" }
 
-<<<<<<< HEAD
-tokio = { version = "1.4", features = ["macros", "rt-multi-thread"] }
-tracing = "0.1"
-=======
 tokio = { version = "1.5", features = ["macros", "rt-multi-thread"] }
->>>>>>> 9887bb16
 
 [package.metadata.deb]
 maintainer-scripts = "packaging/debian/"
