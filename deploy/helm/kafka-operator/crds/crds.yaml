--- conflicted
+++ resolved
@@ -1454,10 +1454,7 @@
                   default:
                     stopped: false
                     reconciliationPaused: false
-<<<<<<< HEAD
-=======
                   description: Cluster operations like pause reconciliation or cluster stop.
->>>>>>> 55e9bc81
                   properties:
                     reconciliationPaused:
                       default: false
@@ -1510,6 +1507,9 @@
                       description: Stackable version of the product, e.g. 2.1.0
                       type: string
                   type: object
+                stopped:
+                  nullable: true
+                  type: boolean
               required:
                 - clusterConfig
                 - image
